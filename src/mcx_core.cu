--- conflicted
+++ resolved
@@ -282,6 +282,7 @@
       GPUDEBUG(("new dir: %10.5e %10.5e %10.5e\n",v->x,v->y,v->z));
 }
 
+template <int mcxsource>
 __device__ inline int launchnewphoton(MCXpos *p,MCXdir *v,MCXtime *f,float3* rv,Medium *prop,uint *idx1d,
            uint *mediaid,float *w0,float *Lmove,uint isdet, float ppath[],float energyloss[],float energylaunched[],float n_det[],uint *dpnum,
 	   RandType t[RAND_BUF_LEN],RandType photonseed[RAND_BUF_LEN],
@@ -317,123 +318,144 @@
 	  if(gcfg->issaveseed)
               copystate(t,photonseed);
 
-	  if(gcfg->srctype==MCX_SRC_PENCIL){ /*source can be outside*/
-	      // do nothing
-	  }else if(gcfg->srctype==MCX_SRC_PLANAR || gcfg->srctype==MCX_SRC_PATTERN|| gcfg->srctype==MCX_SRC_FOURIER){ /*a rectangular grid over a plane*/
-	      float rx=rand_uniform01(t);
-	      float ry=rand_uniform01(t);
-	      *((float4*)p)=float4(p->x+rx*gcfg->srcparam1.x+ry*gcfg->srcparam2.x,
-	                	   p->y+rx*gcfg->srcparam1.y+ry*gcfg->srcparam2.y,
-				   p->z+rx*gcfg->srcparam1.z+ry*gcfg->srcparam2.z,
-				   p->w);
-              if(gcfg->srctype==MCX_SRC_PATTERN) // need to prevent rx/ry=1 here
-        	  p->w=srcpattern[(int)(ry*JUST_BELOW_ONE*gcfg->srcparam2.w)*(int)(gcfg->srcparam1.w)+(int)(rx*JUST_BELOW_ONE*gcfg->srcparam1.w)];
-	      else if(gcfg->srctype==MCX_SRC_FOURIER){
-		  p->w=(cosf((floorf(gcfg->srcparam1.w)*rx+floorf(gcfg->srcparam2.w)*ry
-		          +gcfg->srcparam1.w-floorf(gcfg->srcparam1.w))*TWO_PI)*(1.f-gcfg->srcparam2.w+floorf(gcfg->srcparam2.w))+1.f)*0.5f; //between 0 and 1
-              }
-              *idx1d=(int(floorf(p->z))*gcfg->dimlen.y+int(floorf(p->y))*gcfg->dimlen.x+int(floorf(p->x)));
-              if(p->x<0.f || p->y<0.f || p->z<0.f || p->x>=gcfg->maxidx.x || p->y>=gcfg->maxidx.y || p->z>=gcfg->maxidx.z){
-        	  *mediaid=0;
-              }else{
-        	  *mediaid=media[*idx1d];
-              }
-	  }else if(gcfg->srctype==MCX_SRC_FOURIERX||gcfg->srctype==MCX_SRC_FOURIERX2D){ // [v1x][v1y][v1z][|v2|]; [kx][ky][phi0][M], unit(v0) x unit(v1)=unit(v2)
-	      float rx=rand_uniform01(t);
-	      float ry=rand_uniform01(t);
-	      float4 v2=gcfg->srcparam1;
-	      // calculate v2 based on v2=|v2| * unit(v0) x unit(v1)
-	      v2.w*=rsqrt(gcfg->srcparam1.x*gcfg->srcparam1.x+gcfg->srcparam1.y*gcfg->srcparam1.y+gcfg->srcparam1.z*gcfg->srcparam1.z);
-              v2.x=v2.w*(gcfg->c0.y*gcfg->srcparam1.z - gcfg->c0.z*gcfg->srcparam1.y);
-	      v2.y=v2.w*(gcfg->c0.z*gcfg->srcparam1.x - gcfg->c0.x*gcfg->srcparam1.z); 
-	      v2.z=v2.w*(gcfg->c0.x*gcfg->srcparam1.y - gcfg->c0.y*gcfg->srcparam1.x);
-	      *((float4*)p)=float4(p->x+rx*gcfg->srcparam1.x+ry*v2.x,
-	                	   p->y+rx*gcfg->srcparam1.y+ry*v2.y,
-				   p->z+rx*gcfg->srcparam1.z+ry*v2.z,
-				   p->w);
-              if(gcfg->srctype==MCX_SRC_FOURIERX2D)
-	         p->w=(sinf((gcfg->srcparam2.x*rx+gcfg->srcparam2.z)*TWO_PI)*sinf((gcfg->srcparam2.y*ry+gcfg->srcparam2.w)*TWO_PI)+1.f)*0.5f; //between 0 and 1
-	      else
-	   	 p->w=(cosf((gcfg->srcparam2.x*rx+gcfg->srcparam2.y*ry+gcfg->srcparam2.z)*TWO_PI)*(1.f-gcfg->srcparam2.w)+1.f)*0.5f; //between 0 and 1
+	
+	
+	  switch(mcxsource) {
+		case(MCX_SRC_PLANAR):
+		case(MCX_SRC_PATTERN):
+		case(MCX_SRC_FOURIER): { /*a rectangular grid over a plane*/
+		      float rx=rand_uniform01(t);
+		      float ry=rand_uniform01(t);
+		      *((float4*)p)=float4(p->x+rx*gcfg->srcparam1.x+ry*gcfg->srcparam2.x,
+					   p->y+rx*gcfg->srcparam1.y+ry*gcfg->srcparam2.y,
+					   p->z+rx*gcfg->srcparam1.z+ry*gcfg->srcparam2.z,
+					   p->w);
+		      if(gcfg->srctype==MCX_SRC_PATTERN) // need to prevent rx/ry=1 here
+			  p->w=srcpattern[(int)(ry*JUST_BELOW_ONE*gcfg->srcparam2.w)*(int)(gcfg->srcparam1.w)+(int)(rx*JUST_BELOW_ONE*gcfg->srcparam1.w)];
+		      else if(gcfg->srctype==MCX_SRC_FOURIER){
+			  p->w=(cosf((floorf(gcfg->srcparam1.w)*rx+floorf(gcfg->srcparam2.w)*ry
+				  +gcfg->srcparam1.w-floorf(gcfg->srcparam1.w))*TWO_PI)*(1.f-gcfg->srcparam2.w+floorf(gcfg->srcparam2.w))+1.f)*0.5f; //between 0 and 1
+		      }
+		      *idx1d=(int(floorf(p->z))*gcfg->dimlen.y+int(floorf(p->y))*gcfg->dimlen.x+int(floorf(p->x)));
+		      if(p->x<0.f || p->y<0.f || p->z<0.f || p->x>=gcfg->maxidx.x || p->y>=gcfg->maxidx.y || p->z>=gcfg->maxidx.z){
+			  *mediaid=0;
+		      }else{
+			  *mediaid=media[*idx1d];
+		      }
+		      break;
+		}
+		case(MCX_SRC_FOURIERX):
+		case(MCX_SRC_FOURIERX2D): { // [v1x][v1y][v1z][|v2|]; [kx][ky][phi0][M], unit(v0) x unit(v1)=unit(v2)
+		      float rx=rand_uniform01(t);
+		      float ry=rand_uniform01(t);
+		      float4 v2=gcfg->srcparam1;
+		      // calculate v2 based on v2=|v2| * unit(v0) x unit(v1)
+		      v2.w*=rsqrt(gcfg->srcparam1.x*gcfg->srcparam1.x+gcfg->srcparam1.y*gcfg->srcparam1.y+gcfg->srcparam1.z*gcfg->srcparam1.z);
+		      v2.x=v2.w*(gcfg->c0.y*gcfg->srcparam1.z - gcfg->c0.z*gcfg->srcparam1.y);
+		      v2.y=v2.w*(gcfg->c0.z*gcfg->srcparam1.x - gcfg->c0.x*gcfg->srcparam1.z); 
+		      v2.z=v2.w*(gcfg->c0.x*gcfg->srcparam1.y - gcfg->c0.y*gcfg->srcparam1.x);
+		      *((float4*)p)=float4(p->x+rx*gcfg->srcparam1.x+ry*v2.x,
+					   p->y+rx*gcfg->srcparam1.y+ry*v2.y,
+					   p->z+rx*gcfg->srcparam1.z+ry*v2.z,
+					   p->w);
+		      if(gcfg->srctype==MCX_SRC_FOURIERX2D)
+			 p->w=(sinf((gcfg->srcparam2.x*rx+gcfg->srcparam2.z)*TWO_PI)*sinf((gcfg->srcparam2.y*ry+gcfg->srcparam2.w)*TWO_PI)+1.f)*0.5f; //between 0 and 1
+		      else
+			 p->w=(cosf((gcfg->srcparam2.x*rx+gcfg->srcparam2.y*ry+gcfg->srcparam2.z)*TWO_PI)*(1.f-gcfg->srcparam2.w)+1.f)*0.5f; //between 0 and 1
    
-              *idx1d=(int(floorf(p->z))*gcfg->dimlen.y+int(floorf(p->y))*gcfg->dimlen.x+int(floorf(p->x)));
-              if(p->x<0.f || p->y<0.f || p->z<0.f || p->x>=gcfg->maxidx.x || p->y>=gcfg->maxidx.y || p->z>=gcfg->maxidx.z){
-        	  *mediaid=0;
-              }else{
-        	  *mediaid=media[*idx1d];
-              }
-	  }else if(gcfg->srctype==MCX_SRC_DISK ||gcfg->srctype==MCX_SRC_GAUSSIAN){ // uniform disk distribution or Gaussian-beam
-	      // Uniform disk point picking
-	      // http://mathworld.wolfram.com/DiskPointPicking.html
-	      float sphi, cphi;
-	      float phi=TWO_PI*rand_uniform01(t);
-              sincosf(phi,&sphi,&cphi);
-	     float r;
-	     if(gcfg->srctype==MCX_SRC_DISK)
-		 r=sqrtf(rand_uniform01(t))*gcfg->srcparam1.x;
-	     else
-		 r=sqrtf(-logf(rand_uniform01(t)))*gcfg->srcparam1.x;
-
-	      if( v->z>-1.f+EPS && v->z<1.f-EPS ) {
-   		  float tmp0=1.f-v->z*v->z;
-   		  float tmp1=r*rsqrtf(tmp0);
-   		  *((float4*)p)=float4(
-   		       p->x+tmp1*(v->x*v->z*cphi - v->y*sphi),
-   		       p->y+tmp1*(v->y*v->z*cphi + v->x*sphi),
-   		       p->z-tmp1*tmp0*cphi                   ,
-   		       p->w
-   		  );
-   		  GPUDEBUG(("new dir: %10.5e %10.5e %10.5e\n",v->x,v->y,v->z));
-	      }else{
-   		  p->x+=r*cphi;
-		  p->y+=r*sphi;
-   		  GPUDEBUG(("new dir-z: %10.5e %10.5e %10.5e\n",v->x,v->y,v->z));
-	      }
-              *idx1d=(int(floorf(p->z))*gcfg->dimlen.y+int(floorf(p->y))*gcfg->dimlen.x+int(floorf(p->x)));
-              if(p->x<0.f || p->y<0.f || p->z<0.f || p->x>=gcfg->maxidx.x || p->y>=gcfg->maxidx.y || p->z>=gcfg->maxidx.z){
-        	  *mediaid=0;
-              }else{
-        	  *mediaid=media[*idx1d];
-              }
-	  }else if(gcfg->srctype==MCX_SRC_CONE || gcfg->srctype==MCX_SRC_ISOTROPIC || gcfg->srctype==MCX_SRC_ARCSINE){
-	      // Uniform point picking on a sphere 
-	      // http://mathworld.wolfram.com/SpherePointPicking.html
-              float ang,stheta,ctheta,sphi,cphi;
-              ang=TWO_PI*rand_uniform01(t); //next arimuth angle
-              sincosf(ang,&sphi,&cphi);
-	      if(gcfg->srctype==MCX_SRC_CONE){  // a solid-angle section of a uniform sphere
-        	  do{
-		      ang=(gcfg->srcparam1.y>0) ? TWO_PI*rand_uniform01(t) : acosf(2.f*rand_uniform01(t)-1.f); //sine distribution
-		  }while(ang>gcfg->srcparam1.x);
-	      }else{
-	          if(gcfg->srctype==MCX_SRC_ISOTROPIC) // uniform sphere
-		      ang=acosf(2.f*rand_uniform01(t)-1.f); //sine distribution
-		  else
-		      ang=ONE_PI*rand_uniform01(t); //uniform distribution in zenith angle, arcsine
-	      }
-              sincosf(ang,&stheta,&ctheta);
-              rotatevector(v,stheta,ctheta,sphi,cphi);
-	  }else if(gcfg->srctype==MCX_SRC_ZGAUSSIAN){
-              float ang,stheta,ctheta,sphi,cphi;
-	      ang=TWO_PI*rand_uniform01(t); //next arimuth angle
-	      sincosf(ang,&sphi,&cphi);
-              ang=sqrtf(-2.f*logf(rand_uniform01(t)))*(1.f-2.f*rand_uniform01(t))*gcfg->srcparam1.x;
-	      sincosf(ang,&stheta,&ctheta);
-	      rotatevector(v,stheta,ctheta,sphi,cphi);
-	  }else if(gcfg->srctype==MCX_SRC_LINE || gcfg->srctype==MCX_SRC_SLIT){
-	      float r=rand_uniform01(t);
-	      *((float4*)p)=float4(p->x+r*gcfg->srcparam1.x,
-	                	   p->y+r*gcfg->srcparam1.y,
-				   p->z+r*gcfg->srcparam1.z,
-				   p->w);
-              if(gcfg->srctype==MCX_SRC_LINE){
-	              float s,p;
-		      r=1.f-2.f*rand_uniform01(t);
-		      s=1.f-2.f*rand_uniform01(t);
-		      p=sqrt(1.f-v->x*v->x-v->y*v->y)*(rand_uniform01(t)>0.5f ? 1.f : -1.f);
-		      *((float4*)v)=float4(v->y*p-v->z*s,v->z*r-v->x*p,v->x*s-v->y*r,v->nscat);
-	      }
+		      *idx1d=(int(floorf(p->z))*gcfg->dimlen.y+int(floorf(p->y))*gcfg->dimlen.x+int(floorf(p->x)));
+		      if(p->x<0.f || p->y<0.f || p->z<0.f || p->x>=gcfg->maxidx.x || p->y>=gcfg->maxidx.y || p->z>=gcfg->maxidx.z){
+			  *mediaid=0;
+		      }else{
+			  *mediaid=media[*idx1d];
+		      }
+		      break;
+		}
+		case(MCX_SRC_DISK):
+		case(MCX_SRC_GAUSSIAN): { // uniform disk distribution or Gaussian-beam
+		      // Uniform disk point picking
+		      // http://mathworld.wolfram.com/DiskPointPicking.html
+		      float sphi, cphi;
+		      float phi=TWO_PI*rand_uniform01(t);
+		      sincosf(phi,&sphi,&cphi);
+		     float r;
+		     if(gcfg->srctype==MCX_SRC_DISK)
+			 r=sqrtf(rand_uniform01(t))*gcfg->srcparam1.x;
+		     else
+			 r=sqrtf(-logf(rand_uniform01(t)))*gcfg->srcparam1.x;
+
+		      if( v->z>-1.f+EPS && v->z<1.f-EPS ) {
+			  float tmp0=1.f-v->z*v->z;
+			  float tmp1=r*rsqrtf(tmp0);
+			  *((float4*)p)=float4(
+			       p->x+tmp1*(v->x*v->z*cphi - v->y*sphi),
+			       p->y+tmp1*(v->y*v->z*cphi + v->x*sphi),
+			       p->z-tmp1*tmp0*cphi                   ,
+			       p->w
+			  );
+			  GPUDEBUG(("new dir: %10.5e %10.5e %10.5e\n",v->x,v->y,v->z));
+		      }else{
+			  p->x+=r*cphi;
+			  p->y+=r*sphi;
+			  GPUDEBUG(("new dir-z: %10.5e %10.5e %10.5e\n",v->x,v->y,v->z));
+		      }
+		      *idx1d=(int(floorf(p->z))*gcfg->dimlen.y+int(floorf(p->y))*gcfg->dimlen.x+int(floorf(p->x)));
+		      if(p->x<0.f || p->y<0.f || p->z<0.f || p->x>=gcfg->maxidx.x || p->y>=gcfg->maxidx.y || p->z>=gcfg->maxidx.z){
+			  *mediaid=0;
+		      }else{
+			  *mediaid=media[*idx1d];
+		      }
+		      break;
+		  }
+		case(MCX_SRC_CONE):
+		case(MCX_SRC_ISOTROPIC):
+		case(MCX_SRC_ARCSINE): {
+		      // Uniform point picking on a sphere 
+		      // http://mathworld.wolfram.com/SpherePointPicking.html
+		      float ang,stheta,ctheta,sphi,cphi;
+		      ang=TWO_PI*rand_uniform01(t); //next arimuth angle
+		      sincosf(ang,&sphi,&cphi);
+		      if(gcfg->srctype==MCX_SRC_CONE){  // a solid-angle section of a uniform sphere
+			  do{
+			      ang=(gcfg->srcparam1.y>0) ? TWO_PI*rand_uniform01(t) : acosf(2.f*rand_uniform01(t)-1.f); //sine distribution
+			  }while(ang>gcfg->srcparam1.x);
+		      }else{
+			  if(gcfg->srctype==MCX_SRC_ISOTROPIC) // uniform sphere
+			      ang=acosf(2.f*rand_uniform01(t)-1.f); //sine distribution
+			  else
+			      ang=ONE_PI*rand_uniform01(t); //uniform distribution in zenith angle, arcsine
+		      }
+		      sincosf(ang,&stheta,&ctheta);
+		      rotatevector(v,stheta,ctheta,sphi,cphi);
+		      break;
+		}
+		case(MCX_SRC_ZGAUSSIAN): {
+		      float ang,stheta,ctheta,sphi,cphi;
+		      ang=TWO_PI*rand_uniform01(t); //next arimuth angle
+		      sincosf(ang,&sphi,&cphi);
+		      ang=sqrtf(-2.f*logf(rand_uniform01(t)))*(1.f-2.f*rand_uniform01(t))*gcfg->srcparam1.x;
+		      sincosf(ang,&stheta,&ctheta);
+		      rotatevector(v,stheta,ctheta,sphi,cphi);
+		      break;
+		}
+		case(MCX_SRC_LINE):
+		case(MCX_SRC_SLIT): {
+		      float r=rand_uniform01(t);
+		      *((float4*)p)=float4(p->x+r*gcfg->srcparam1.x,
+					   p->y+r*gcfg->srcparam1.y,
+					   p->z+r*gcfg->srcparam1.z,
+					   p->w);
+		      if(gcfg->srctype==MCX_SRC_LINE){
+			      float s,p;
+			      r=1.f-2.f*rand_uniform01(t);
+			      s=1.f-2.f*rand_uniform01(t);
+			      p=sqrt(1.f-v->x*v->x-v->y*v->y)*(rand_uniform01(t)>0.5f ? 1.f : -1.f);
+			      *((float4*)v)=float4(v->y*p-v->z*s,v->z*r-v->x*p,v->x*s-v->y*r,v->nscat);
+		      }
+		      break;
+		}
 	  }
+
           *rv=float3(__fdividef(1.f,v->x),__fdividef(1.f,v->y),__fdividef(1.f,v->z));
 	  if((*mediaid & MED_MASK)==0){
              int idx=skipvoid(p, v, f, rv, media); /*specular reflection of the bbx is taken care of here*/
@@ -482,6 +504,8 @@
    everything in the GPU kernels is in grid-unit. To convert back to length, use
    cfg->unitinmm (scattering/absorption coeff, T, speed etc)
 */
+
+template <int mcxsource>
 kernel void mcx_main_loop(uchar media[],float field[],float genergy[],uint n_seed[],
      float4 n_pos[],float4 n_dir[],float4 n_len[],float n_det[], uint detectedphoton[], 
      float srcpattern[],float replayweight[],float photontof[],RandType *seeddata,float *gdebugdata,volatile int *gprogress){
@@ -537,7 +561,7 @@
 
      gpu_rng_init(t,n_seed,idx);
 
-     if(launchnewphoton(&p,v,&f,&rv,&prop,&idx1d,&mediaid,&w0,&Lmove,0,ppath,&energyloss,
+     if(launchnewphoton<mcxsource>(&p,v,&f,&rv,&prop,&idx1d,&mediaid,&w0,&Lmove,0,ppath,&energyloss,
        &energylaunched,n_det,detectedphoton,t,photonseed,media,srcpattern,
        idx,(RandType*)n_seed,seeddata,gdebugdata,gprogress)){
          GPUDEBUG(("thread %d: fail to launch photon\n",idx));
@@ -602,22 +626,6 @@
                        rotatevector(v,stheta,ctheta,sphi,cphi);
                        v->nscat++;
                        rv=float3(__fdividef(1.f,v->x),__fdividef(1.f,v->y),__fdividef(1.f,v->z));
-<<<<<<< HEAD
-		       if(gcfg->outputtype==otWP){
-			    // photontof[] and replayweight[] should be cached using local mem to avoid global read
-			    int tshift=(int)(floorf((photontof[(idx*gcfg->threadphoton+min(idx,gcfg->oddphotons-1)+(int)f.ndone)]-gcfg->twin0)*gcfg->Rtstep));
-#ifdef USE_ATOMIC
-			    if(!gcfg->isatomic){
-#endif
-				field[idx1d+tshift*gcfg->dimlen.z]+=replayweight[(idx*gcfg->threadphoton+min(idx,gcfg->oddphotons-1)+(int)f.ndone)];
-#ifdef USE_ATOMIC
-			    }else{
-				atomicadd(& field[idx1d+tshift*gcfg->dimlen.z], replayweight[(idx*gcfg->threadphoton+min(idx,gcfg->oddphotons-1)+(int)f.ndone)]);
-				GPUDEBUG(("atomic write to [%d] %e, w=%f\n",idx1d,weight,p.w));
-			    }
-#endif
-		       }
-=======
                        if(gcfg->outputtype==otWP){
                             // photontof[] and replayweight[] should be cached using local mem to avoid global read
                             int tshift=(int)(floorf((photontof[(idx*gcfg->threadphoton+min(idx,gcfg->oddphotons-1)+(int)f.ndone)]-gcfg->twin0)*gcfg->Rtstep));
@@ -632,7 +640,6 @@
                             }
 #endif
                        }
->>>>>>> 9d70a56d
                        if(gcfg->debuglevel & MCX_DEBUG_MOVE)
                            savedebugdata(&p,(uint)f.ndone+idx*gcfg->threadphoton+umin(idx,(idx<gcfg->oddphotons)*idx),gdebugdata);
 	       }
@@ -684,15 +691,6 @@
                   int tshift=(int)(floorf((f.t-gcfg->twin0)*gcfg->Rtstep));
 		  if(gcfg->outputtype==otEnergy)
 		      weight=w0-p.w;
-<<<<<<< HEAD
-		else if(gcfg->seed==SEED_FROM_FILE){
-		    if(gcfg->outputtype==otJacobian){
-		      weight=replayweight[(idx*gcfg->threadphoton+min(idx,gcfg->oddphotons-1)+(int)f.ndone)]*Lmove;
-			tshift=(int)(floorf((photontof[(idx*gcfg->threadphoton+min(idx,gcfg->oddphotons-1)+(int)f.ndone)]-gcfg->twin0)*gcfg->Rtstep));
-		    }
-		    //else if(gcfg->outputtype==otWP){}  // weight is 0.f
-		}else
-=======
 		  else if(gcfg->seed==SEED_FROM_FILE){
 		      if(gcfg->outputtype==otJacobian){
 		        weight=replayweight[(idx*gcfg->threadphoton+min(idx,gcfg->oddphotons-1)+(int)f.ndone)]*Lmove;
@@ -700,7 +698,6 @@
 		      }
 		      //else if(gcfg->outputtype==otWP){}  // weight is 0.f
 		  }else
->>>>>>> 9d70a56d
 		      weight=(prop.mua==0.f) ? 0.f : ((w0-p.w)/(prop.mua));
 
                   GPUDEBUG(("deposit to [%d] %e, w=%f\n",idx1dold,weight,p.w));
@@ -741,11 +738,7 @@
                   GPUDEBUG(("atomic write to [%d] %e, w=%f\n",idx1dold,weight,p.w));
                }
   #endif
-<<<<<<< HEAD
               }
-=======
-              } 
->>>>>>> 9d70a56d
 #endif
 	     }
 	     w0=p.w;
@@ -757,7 +750,7 @@
 
           if((mediaid==0 && (!gcfg->doreflect || (gcfg->doreflect && n1==gproperty[mediaid].w))) || f.t>gcfg->twin1){
               GPUDEBUG(("direct relaunch at idx=[%d] mediaid=[%d], ref=[%d]\n",idx1d,mediaid,gcfg->doreflect));
-	      if(launchnewphoton(&p,v,&f,&rv,&prop,&idx1d,&mediaid,&w0,&Lmove,(mediaidold & DET_MASK),ppath,
+	      if(launchnewphoton<mcxsource>(&p,v,&f,&rv,&prop,&idx1d,&mediaid,&w0,&Lmove,(mediaidold & DET_MASK),ppath,
 	          &energyloss,&energylaunched,n_det,detectedphoton,t,photonseed,media,srcpattern,idx,(RandType*)n_seed,seeddata,gdebugdata,gprogress))
                    break;
               isdet=mediaid & DET_MASK;
@@ -772,7 +765,7 @@
                    p.w*=ROULETTE_SIZE;
                 else{
                    GPUDEBUG(("relaunch after Russian roulette at idx=[%d] mediaid=[%d], ref=[%d]\n",idx1d,mediaid,gcfg->doreflect));
-                   if(launchnewphoton(&p,v,&f,&rv,&prop,&idx1d,&mediaid,&w0,&Lmove,(mediaidold & DET_MASK),ppath,
+                   if(launchnewphoton<mcxsource>(&p,v,&f,&rv,&prop,&idx1d,&mediaid,&w0,&Lmove,(mediaidold & DET_MASK),ppath,
 	                &energyloss,&energylaunched,n_det,detectedphoton,t,photonseed,media,srcpattern,idx,(RandType*)n_seed,seeddata,gdebugdata,gprogress))
                         break;
                    isdet=mediaid & DET_MASK;
@@ -808,7 +801,7 @@
 	          if(Rtotal<1.f && rand_next_reflect(t)>Rtotal){ // do transmission
                         if(mediaid==0){ // transmission to external boundary
                             GPUDEBUG(("transmit to air, relaunch\n"));
-		    	    if(launchnewphoton(&p,v,&f,&rv,&prop,&idx1d,&mediaid,&w0,&Lmove,(mediaidold & DET_MASK),
+		    	    if(launchnewphoton<mcxsource>(&p,v,&f,&rv,&prop,&idx1d,&mediaid,&w0,&Lmove,(mediaidold & DET_MASK),
 			        ppath,&energyloss,&energylaunched,n_det,detectedphoton,t,photonseed,
 				media,srcpattern,idx,(RandType*)n_seed,seeddata,gdebugdata,gprogress))
                                 break;
@@ -1172,7 +1165,10 @@
      Plen0=(float4*)malloc(sizeof(float4)*gpu[gpuid].autothread);
      energy=(float*)calloc(gpu[gpuid].autothread<<1,sizeof(float));
      Pdet=(float*)calloc(cfg->maxdetphoton,sizeof(float)*(detreclen));
-     Pseed=(uint*)malloc(sizeof(RandType)*gpu[gpuid].autothread*RAND_BUF_LEN);
+     if(cfg->seed!=SEED_FROM_FILE)
+         Pseed=(uint*)malloc(sizeof(RandType)*gpu[gpuid].autothread*RAND_BUF_LEN);
+     else
+         Pseed=(uint*)malloc(sizeof(RandType)*cfg->nphoton*RAND_BUF_LEN);
 
      CUDA_ASSERT(cudaMalloc((void **) &gmedia, sizeof(uchar)*(dimxyz)));
      //CUDA_ASSERT(cudaBindTexture(0, texmedia, gmedia));
@@ -1345,7 +1341,24 @@
            }
            tic0=GetTimeMillis();
            MCX_FPRINTF(cfg->flog,"simulation run#%2d ... \n",iter+1); fflush(cfg->flog);
-           mcx_main_loop<<<mcgrid,mcblock,sharedbuf>>>(gmedia,gfield,genergy,gPseed,gPpos,gPdir,gPlen,gPdet,gdetected,gsrcpattern,greplayw,greplaytof,gseeddata,gdebugdata,gprogress);
+
+	   switch(cfg->srctype) {
+		case(MCX_SRC_PENCIL): mcx_main_loop<MCX_SRC_PENCIL> <<<mcgrid,mcblock,sharedbuf>>>(gmedia,gfield,genergy,gPseed,gPpos,gPdir,gPlen,gPdet,gdetected,gsrcpattern,greplayw,greplaytof,gseeddata,gdebugdata,gprogress); break;
+		case(MCX_SRC_ISOTROPIC): mcx_main_loop<MCX_SRC_ISOTROPIC> <<<mcgrid,mcblock,sharedbuf>>>(gmedia,gfield,genergy,gPseed,gPpos,gPdir,gPlen,gPdet,gdetected,gsrcpattern,greplayw,greplaytof,gseeddata,gdebugdata,gprogress); break;
+		case(MCX_SRC_CONE): mcx_main_loop<MCX_SRC_CONE> <<<mcgrid,mcblock,sharedbuf>>>(gmedia,gfield,genergy,gPseed,gPpos,gPdir,gPlen,gPdet,gdetected,gsrcpattern,greplayw,greplaytof,gseeddata,gdebugdata,gprogress); break;
+		case(MCX_SRC_GAUSSIAN): mcx_main_loop<MCX_SRC_GAUSSIAN> <<<mcgrid,mcblock,sharedbuf>>>(gmedia,gfield,genergy,gPseed,gPpos,gPdir,gPlen,gPdet,gdetected,gsrcpattern,greplayw,greplaytof,gseeddata,gdebugdata,gprogress); break;
+		case(MCX_SRC_PLANAR): mcx_main_loop<MCX_SRC_PLANAR> <<<mcgrid,mcblock,sharedbuf>>>(gmedia,gfield,genergy,gPseed,gPpos,gPdir,gPlen,gPdet,gdetected,gsrcpattern,greplayw,greplaytof,gseeddata,gdebugdata,gprogress); break;
+		case(MCX_SRC_PATTERN): mcx_main_loop<MCX_SRC_PATTERN> <<<mcgrid,mcblock,sharedbuf>>>(gmedia,gfield,genergy,gPseed,gPpos,gPdir,gPlen,gPdet,gdetected,gsrcpattern,greplayw,greplaytof,gseeddata,gdebugdata,gprogress); break;
+		case(MCX_SRC_FOURIER): mcx_main_loop<MCX_SRC_FOURIER> <<<mcgrid,mcblock,sharedbuf>>>(gmedia,gfield,genergy,gPseed,gPpos,gPdir,gPlen,gPdet,gdetected,gsrcpattern,greplayw,greplaytof,gseeddata,gdebugdata,gprogress); break;
+		case(MCX_SRC_ARCSINE): mcx_main_loop<MCX_SRC_ARCSINE> <<<mcgrid,mcblock,sharedbuf>>>(gmedia,gfield,genergy,gPseed,gPpos,gPdir,gPlen,gPdet,gdetected,gsrcpattern,greplayw,greplaytof,gseeddata,gdebugdata,gprogress); break;
+		case(MCX_SRC_DISK): mcx_main_loop<MCX_SRC_DISK> <<<mcgrid,mcblock,sharedbuf>>>(gmedia,gfield,genergy,gPseed,gPpos,gPdir,gPlen,gPdet,gdetected,gsrcpattern,greplayw,greplaytof,gseeddata,gdebugdata,gprogress); break;
+		case(MCX_SRC_FOURIERX): mcx_main_loop<MCX_SRC_FOURIERX> <<<mcgrid,mcblock,sharedbuf>>>(gmedia,gfield,genergy,gPseed,gPpos,gPdir,gPlen,gPdet,gdetected,gsrcpattern,greplayw,greplaytof,gseeddata,gdebugdata,gprogress); break;
+		case(MCX_SRC_FOURIERX2D): mcx_main_loop<MCX_SRC_FOURIERX2D> <<<mcgrid,mcblock,sharedbuf>>>(gmedia,gfield,genergy,gPseed,gPpos,gPdir,gPlen,gPdet,gdetected,gsrcpattern,greplayw,greplaytof,gseeddata,gdebugdata,gprogress); break;
+		case(MCX_SRC_ZGAUSSIAN): mcx_main_loop<MCX_SRC_ZGAUSSIAN> <<<mcgrid,mcblock,sharedbuf>>>(gmedia,gfield,genergy,gPseed,gPpos,gPdir,gPlen,gPdet,gdetected,gsrcpattern,greplayw,greplaytof,gseeddata,gdebugdata,gprogress); break;
+		case(MCX_SRC_LINE): mcx_main_loop<MCX_SRC_LINE> <<<mcgrid,mcblock,sharedbuf>>>(gmedia,gfield,genergy,gPseed,gPpos,gPdir,gPlen,gPdet,gdetected,gsrcpattern,greplayw,greplaytof,gseeddata,gdebugdata,gprogress); break;
+		case(MCX_SRC_SLIT): mcx_main_loop<MCX_SRC_SLIT> <<<mcgrid,mcblock,sharedbuf>>>(gmedia,gfield,genergy,gPseed,gPpos,gPdir,gPlen,gPdet,gdetected,gsrcpattern,greplayw,greplaytof,gseeddata,gdebugdata,gprogress); break;
+	   }
+
 #pragma omp master
 {
            if((param.debuglevel & MCX_DEBUG_PROGRESS)){
@@ -1506,15 +1519,9 @@
      CUDA_ASSERT(cudaMemcpy(Pdir,  gPdir, sizeof(float4)*gpu[gpuid].autothread, cudaMemcpyDeviceToHost));
      CUDA_ASSERT(cudaMemcpy(Plen,  gPlen, sizeof(float4)*gpu[gpuid].autothread, cudaMemcpyDeviceToHost));
      if(cfg->seed!=SEED_FROM_FILE)
-<<<<<<< HEAD
-	CUDA_ASSERT(cudaMemcpy(Pseed, gPseed,sizeof(uint)*gpu[gpuid].autothread*RAND_SEED_LEN,   cudaMemcpyDeviceToHost));
-     else
-	CUDA_ASSERT(cudaMemcpy(Pseed, gPseed,sizeof(float)*cfg->nphoton*RAND_SEED_LEN,   cudaMemcpyDeviceToHost));
-=======
         CUDA_ASSERT(cudaMemcpy(Pseed, gPseed,sizeof(RandType)*gpu[gpuid].autothread*RAND_BUF_LEN,   cudaMemcpyDeviceToHost));
      else
         CUDA_ASSERT(cudaMemcpy(Pseed, gPseed,sizeof(RandType)*cfg->nphoton*RAND_BUF_LEN,   cudaMemcpyDeviceToHost));
->>>>>>> 9d70a56d
      CUDA_ASSERT(cudaMemcpy(energy,genergy,sizeof(float)*(gpu[gpuid].autothread<<1),cudaMemcpyDeviceToHost));
 
 #ifdef TEST_RACING
