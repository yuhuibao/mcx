/*******************************************************************************
**
**  Monte Carlo eXtreme (MCX)  - GPU accelerated 3D Monte Carlo transport simulation
**  Author: Qianqian Fang <q.fang at neu.edu>
**
**  Reference (Fang2009):
**        Qianqian Fang and David A. Boas, "Monte Carlo Simulation of Photon 
**        Migration in 3D Turbid Media Accelerated by Graphics Processing 
**        Units," Optics Express, vol. 17, issue 22, pp. 20178-20190 (2009)
**
**  mcx_utils.c: configuration and command line option processing unit
**
**  License: GNU General Public License v3, see LICENSE.txt for details
**
*******************************************************************************/

#include <stdio.h>
#include <stdlib.h>
#include <string.h>
#include <math.h>
#include <ctype.h>
#ifndef WIN32
  #include <sys/ioctl.h>
#endif
#include "mcx_utils.h"
#include "mcx_const.h"
#include "mcx_shapes.h"

#define FIND_JSON_KEY(id,idfull,parent,fallback,val) \
                    ((tmp=cJSON_GetObjectItem(parent,id))==0 ? \
                                ((tmp=cJSON_GetObjectItem(root,idfull))==0 ? fallback : tmp->val) \
                     : tmp->val)

#define FIND_JSON_OBJ(id,idfull,parent) \
                    ((tmp=cJSON_GetObjectItem(parent,id))==0 ? \
                                ((tmp=cJSON_GetObjectItem(root,idfull))==0 ? NULL : tmp) \
                     : tmp)
#ifdef WIN32
         char pathsep='\\';
#else
         char pathsep='/';
#endif

#define MCX_ASSERT(a)  (!(a) && (mcx_error((a),"input error",__FILE__,__LINE__),1) );

const char shortopt[]={'h','i','f','n','t','T','s','a','g','b','B','z','u','H','P','N',
                 'd','r','S','p','e','U','R','l','L','I','o','G','M','A','E','v','D',
		 'k','q','Y','O','F','-','-','x','X','-','\0'};
const char *fullopt[]={"--help","--interactive","--input","--photon",
                 "--thread","--blocksize","--session","--array",
                 "--gategroup","--reflect","--reflectin","--srcfrom0",
                 "--unitinmm","--maxdetphoton","--shapes","--reseed","--savedet",
                 "--repeat","--save2pt","--printlen","--minenergy",
                 "--normalize","--skipradius","--log","--listgpu",
                 "--printgpu","--root","--gpu","--dumpmask","--autopilot",
		 "--seed","--version","--debug","--voidtime","--saveseed",
		 "--replaydet","--outputtype","--faststep","--maxjumpdebug",
<<<<<<< HEAD
                 "--maxvoidstep","--saveexit","--saveref","--gscatter",""};
=======
                 "--maxvoidstep","--saveexit","--saveref","--mediabyte",""};
>>>>>>> 97369993

const char outputtype[]={'x','f','e','j','p','\0'};
const char debugflag[]={'R','M','P','\0'};
const char *srctypeid[]={"pencil","isotropic","cone","gaussian","planar",
    "pattern","fourier","arcsine","disk","fourierx","fourierx2d","zgaussian",
    "line","slit","pencilarray",""};

void mcx_initcfg(Config *cfg){
     cfg->medianum=0;
     cfg->mediabyte=1;
     cfg->detnum=0;
     cfg->dim.x=0;
     cfg->dim.y=0;
     cfg->dim.z=0;
     cfg->steps.x=1.f;
     cfg->steps.y=1.f;
     cfg->steps.z=1.f;
     cfg->nblocksize=64;
     cfg->nphoton=0;
     cfg->nthread=(1<<14);
     cfg->isrowmajor=0; /* default is Matlab array*/
     cfg->maxgate=0;
     cfg->isreflect=1;
     cfg->isref3=1;
     cfg->isrefint=0;
     cfg->isnormalized=1;
     cfg->issavedet=1;
     cfg->respin=1;
     cfg->issave2pt=1;
     cfg->isgpuinfo=0;
     cfg->prop=NULL;
     cfg->detpos=NULL;
     cfg->vol=NULL;
     cfg->session[0]='\0';
     cfg->printnum=0;
     cfg->minenergy=0.f;
     cfg->flog=stdout;
     cfg->sradius=-2.f;
     cfg->rootpath[0]='\0';
     cfg->gpuid=0;
     cfg->issrcfrom0=0;
     cfg->unitinmm=1.f;
     cfg->isdumpmask=0;
     cfg->srctype=0;
     cfg->maxdetphoton=1000000;
     cfg->maxjumpdebug=1000000;
     cfg->exportdebugdata=NULL;
     cfg->debugdatalen=0;
     cfg->autopilot=0;
     cfg->seed=0x623F9A9E;
     cfg->exportfield=NULL;
     cfg->exportdetected=NULL;
     cfg->energytot=0.f;
     cfg->energyabs=0.f;
     cfg->energyesc=0.f;
     /*cfg->his=(History){{'M','C','X','H'},1,0,0,0,0,0,0,1.f,{0,0,0,0,0,0,0}};*/
     memset(&cfg->his,0,sizeof(History));
     memcpy(cfg->his.magic,"MCXH",4);
     cfg->his.version=1;
     cfg->his.unitinmm=1.f;
     cfg->his.normalizer=1.f;
     cfg->shapedata=NULL;
     cfg->seeddata=NULL;
     cfg->reseedlimit=10000000;
     cfg->maxvoidstep=1000;
     cfg->voidtime=1;
     cfg->srcpattern=NULL;
     cfg->debuglevel=0;
     cfg->issaveseed=0;
     cfg->issaveexit=0;
     cfg->replay.seed=NULL;
     cfg->replay.weight=NULL;
     cfg->replay.tof=NULL;
     cfg->replaydet=0;
     cfg->seedfile[0]='\0';
     cfg->outputtype=otFlux;
     cfg->detectedcount=0;
     cfg->runtime=0;
     cfg->faststep=0;
     cfg->srcdir.w=0.f;
     cfg->issaveref=0;
     cfg->gscatter=1e9;
     memset(&(cfg->srcparam1),0,sizeof(float4));
     memset(&(cfg->srcparam2),0,sizeof(float4));
     memset(cfg->deviceid,0,MAX_DEVICE);
     memset(cfg->workload,0,MAX_DEVICE*sizeof(float));
     cfg->deviceid[0]='1'; /*use the first GPU device by default*/
#ifdef MCX_CONTAINER
     cfg->parentid=mpMATLAB;
#else
     cfg->parentid=mpStandalone;
#endif
}

void mcx_cleargpuinfo(GPUInfo **gpuinfo){
    if(*gpuinfo){
	free(*gpuinfo);
	*gpuinfo=NULL;
    }
}

void mcx_clearcfg(Config *cfg){
     if(cfg->medianum)
     	free(cfg->prop);
     if(cfg->detnum)
     	free(cfg->detpos);
     if(cfg->dim.x && cfg->dim.y && cfg->dim.z)
        free(cfg->vol);
     if(cfg->srcpattern)
     	free(cfg->srcpattern);
     if(cfg->replay.weight)
        free(cfg->replay.weight);
     if(cfg->replay.seed)
        free(cfg->replay.seed);
     if(cfg->replay.tof)
        free(cfg->replay.tof);
     
     if(cfg->exportfield)
        free(cfg->exportfield);
     if(cfg->exportdetected)
        free(cfg->exportdetected);
     if(cfg->seeddata)
        free(cfg->seeddata);

     mcx_initcfg(cfg);
}

void mcx_savedata(float *dat, int len, int doappend, const char *suffix, Config *cfg){
     FILE *fp;
     char name[MAX_PATH_LENGTH];
     if(cfg->rootpath[0])
         sprintf(name,"%s%c%s.%s",cfg->rootpath,pathsep,cfg->session,suffix);
     else
         sprintf(name,"%s.%s",cfg->session,suffix);

     if(doappend){
        fp=fopen(name,"ab");
     }else{
        fp=fopen(name,"wb");
     }
     if(fp==NULL){
	mcx_error(-2,"can not save data to disk",__FILE__,__LINE__);
     }
     if(strcmp(suffix,"mch")==0){
	fwrite(&(cfg->his),sizeof(History),1,fp);
     }
     fwrite(dat,sizeof(float),len,fp);
     fclose(fp);
}
void mcx_savedetphoton(float *ppath, void *seeds, int count, int doappend, Config *cfg){
	FILE *fp;
	char fhistory[MAX_PATH_LENGTH];
        if(cfg->rootpath[0])
                sprintf(fhistory,"%s%c%s.mch",cfg->rootpath,pathsep,cfg->session);
        else
                sprintf(fhistory,"%s.mch",cfg->session);
	if(doappend){
           fp=fopen(fhistory,"ab");
	}else{
           fp=fopen(fhistory,"wb");
	}
	if(fp==NULL){
	   mcx_error(-2,"can not save data to disk",__FILE__,__LINE__);
        }
	fwrite(&(cfg->his),sizeof(History),1,fp);
	fwrite(ppath,sizeof(float),count*cfg->his.colcount,fp);
	if(cfg->issaveseed && seeds!=NULL)
           fwrite(seeds,cfg->his.seedbyte,count,fp);
	fclose(fp);
}
void mcx_printlog(Config *cfg, char *str){
     if(cfg->flog>0){ /*stdout is 1*/
         MCX_FPRINTF(cfg->flog,"%s\n",str);
     }
}

void mcx_normalize(float field[], float scale, int fieldlen, int option){
     int i;
     for(i=0;i<fieldlen;i++){
         if(option==2 && field[i]<0.f)
	     continue;
         field[i]*=scale;
     }
}

void mcx_flush(Config *cfg){
#ifdef MCX_CONTAINER
    mcx_matlab_flush();
#else
    fflush(cfg->flog);
#endif
}

void mcx_error(const int id,const char *msg,const char *file,const int linenum){
#ifdef MCX_CONTAINER
     mcx_throw_exception(id,msg,file,linenum);
#else
     MCX_FPRINTF(stdout,"\nMCX ERROR(%d):%s in unit %s:%d\n",id,msg,file,linenum);
     if(id==-CUDA_ERROR_LAUNCH_TIMEOUT){
         fprintf(stdout,"This error often happens when you are using a non-dedicated GPU.\n\
Please checkout FAQ #1 for more details:\n\
URL: http://mcx.sf.net/cgi-bin/index.cgi?Doc/FAQ\n");
     }
     exit(id);
#endif
}

void mcx_assert(int ret){
     if(!ret) mcx_error(ret,"assert error",__FILE__,__LINE__);
}

void mcx_readconfig(char *fname, Config *cfg){
     if(fname[0]==0){
     	mcx_loadconfig(stdin,cfg);
     }else{
        FILE *fp=fopen(fname,"rt");
        if(fp==NULL) mcx_error(-2,"can not load the specified config file",__FILE__,__LINE__);
        if(strstr(fname,".json")!=NULL){
            char *jbuf;
            int len;
            cJSON *jroot;

            fclose(fp);
            fp=fopen(fname,"rb");
            fseek (fp, 0, SEEK_END);
            len=ftell(fp)+1;
            jbuf=(char *)malloc(len);
            rewind(fp);
            if(fread(jbuf,len-1,1,fp)!=1)
                mcx_error(-2,"reading input file is terminated",__FILE__,__LINE__);
            jbuf[len-1]='\0';
            jroot = cJSON_Parse(jbuf);
            if(jroot){
                mcx_loadjson(jroot,cfg);
                cJSON_Delete(jroot);
            }else{
                char *ptrold, *ptr=(char*)cJSON_GetErrorPtr();
                if(ptr) ptrold=strstr(jbuf,ptr);
                fclose(fp);
                if(ptr && ptrold){
                   char *offs=(ptrold-jbuf>=50) ? ptrold-50 : jbuf;
                   while(offs<ptrold){
                      MCX_FPRINTF(stderr,"%c",*offs);
                      offs++;
                   }
                   MCX_FPRINTF(stderr,"<error>%.50s\n",ptrold);
                }
                free(jbuf);
                mcx_error(-9,"invalid JSON input file",__FILE__,__LINE__);
            }
            free(jbuf);
        }else{
	    mcx_loadconfig(fp,cfg); 
        }
        fclose(fp);
	if(cfg->session[0]=='\0'){
	    strncpy(cfg->session,fname,MAX_SESSION_LENGTH);
	}
     }
}

void mcx_writeconfig(char *fname, Config *cfg){
     if(fname[0]==0)
     	mcx_saveconfig(stdout,cfg);
     else{
     	FILE *fp=fopen(fname,"wt");
	if(fp==NULL) mcx_error(-2,"can not write to the specified config file",__FILE__,__LINE__);
	mcx_saveconfig(fp,cfg);     
	fclose(fp);
     }
}

void mcx_prepdomain(char *filename, Config *cfg){
     if(filename[0] || cfg->vol){
        if(cfg->vol==NULL){
	     mcx_loadvolume(filename,cfg);
	     if(cfg->shapedata && strstr(cfg->shapedata,":")!=NULL){
	          int status;
     		  Grid3D grid={&(cfg->vol),&(cfg->dim),{1.f,1.f,1.f},cfg->isrowmajor};
        	  if(cfg->issrcfrom0) memset(&(grid.orig.x),0,sizeof(float3));
		  status=mcx_parse_shapestring(&grid,cfg->shapedata);
		  if(status){
		      MCX_ERROR(status,mcx_last_shapeerror());
		  }
	     }
	}
	if(cfg->isrowmajor){
		/*from here on, the array is always col-major*/
		mcx_convertrow2col(&(cfg->vol), &(cfg->dim));
		cfg->isrowmajor=0;
	}
	if(cfg->issavedet)
		mcx_maskdet(cfg);
     }else{
     	mcx_error(-4,"one must specify a binary volume file in order to run the simulation",__FILE__,__LINE__);
     }
     if(cfg->seed==SEED_FROM_FILE && cfg->seedfile[0]){
        if(cfg->respin>1){
	   cfg->respin=1;
	   fprintf(stderr,"Warning: respin is disabled in the replay mode\n");
	}
        mcx_loadseedfile(cfg);
     }
     if(cfg->medianum){
        for(int i=0;i<cfg->medianum;i++)
             if(cfg->prop[i].mus==0.f)
	         cfg->prop[i].mus=EPS;
     }
     for(int i=0;i<MAX_DEVICE;i++)
        if(cfg->deviceid[i]=='0')
           cfg->deviceid[i]='\0';
}


void mcx_loadconfig(FILE *in, Config *cfg){
     uint i,gates,itmp;
     float dtmp;
     char filename[MAX_PATH_LENGTH]={'\0'}, comment[MAX_PATH_LENGTH],strtypestr[MAX_SESSION_LENGTH]={'\0'},*comm;
     
     if(in==stdin)
     	fprintf(stdout,"Please specify the total number of photons: [1000000]\n\t");
     MCX_ASSERT(fscanf(in,"%d", &(i) )==1);
     if(cfg->nphoton==0) cfg->nphoton=i;
     comm=fgets(comment,MAX_PATH_LENGTH,in);
     if(in==stdin)
     	fprintf(stdout,"%d\nPlease specify the random number generator seed: [1234567]\n\t",cfg->nphoton);
     if(cfg->seed==0){
        MCX_ASSERT(fscanf(in,"%d", &(cfg->seed) )==1);
     }else{
        MCX_ASSERT(fscanf(in,"%d", &itmp )==1);
     }
     comm=fgets(comment,MAX_PATH_LENGTH,in);
     if(in==stdin)
     	fprintf(stdout,"%d\nPlease specify the position of the source (in grid unit): [10 10 5]\n\t",cfg->seed);
     MCX_ASSERT(fscanf(in,"%f %f %f", &(cfg->srcpos.x),&(cfg->srcpos.y),&(cfg->srcpos.z) )==3);
     comm=fgets(comment,MAX_PATH_LENGTH,in);
     if(cfg->issrcfrom0==0 && comm!=NULL && sscanf(comm,"%d",&itmp)==1)
         cfg->issrcfrom0=itmp;

     if(in==stdin)
     	fprintf(stdout,"%f %f %f\nPlease specify the normal direction of the source fiber: [0 0 1]\n\t",
                                   cfg->srcpos.x,cfg->srcpos.y,cfg->srcpos.z);
     if(!cfg->issrcfrom0){
        cfg->srcpos.x--;cfg->srcpos.y--;cfg->srcpos.z--; /*convert to C index, grid center*/
     }
     MCX_ASSERT(fscanf(in,"%f %f %f", &(cfg->srcdir.x),&(cfg->srcdir.y),&(cfg->srcdir.z) )==3);
     comm=fgets(comment,MAX_PATH_LENGTH,in);
     if(comm!=NULL && sscanf(comm,"%f",&dtmp)==1)
         cfg->srcdir.w=dtmp;

     if(in==stdin)
     	fprintf(stdout,"%f %f %f %f\nPlease specify the time gates (format: start end step) in seconds [0.0 1e-9 1e-10]\n\t",
                                   cfg->srcdir.x,cfg->srcdir.y,cfg->srcdir.z,cfg->srcdir.w);
     MCX_ASSERT(fscanf(in,"%f %f %f", &(cfg->tstart),&(cfg->tend),&(cfg->tstep) )==3);
     comm=fgets(comment,MAX_PATH_LENGTH,in);

     if(in==stdin)
     	fprintf(stdout,"%f %f %f\nPlease specify the path to the volume binary file:\n\t",
                                   cfg->tstart,cfg->tend,cfg->tstep);
     if(cfg->tstart>cfg->tend || cfg->tstep==0.f){
         mcx_error(-9,"incorrect time gate settings",__FILE__,__LINE__);
     }
     gates=(uint)((cfg->tend-cfg->tstart)/cfg->tstep+0.5);
     if(cfg->maxgate==0)
	 cfg->maxgate=gates;
     else if(cfg->maxgate>gates)
	 cfg->maxgate=gates;

     MCX_ASSERT(fscanf(in,"%s", filename)==1);
     if(cfg->rootpath[0]){
#ifdef WIN32
         sprintf(comment,"%s\\%s",cfg->rootpath,filename);
#else
         sprintf(comment,"%s/%s",cfg->rootpath,filename);
#endif
         strncpy(filename,comment,MAX_PATH_LENGTH);
     }
     comm=fgets(comment,MAX_PATH_LENGTH,in);

     if(in==stdin)
     	fprintf(stdout,"%s\nPlease specify the x voxel size (in mm), x dimension, min and max x-index [1.0 100 1 100]:\n\t",filename);
     MCX_ASSERT(fscanf(in,"%f %d %d %d", &(cfg->steps.x),&(cfg->dim.x),&(cfg->crop0.x),&(cfg->crop1.x))==4);
     comm=fgets(comment,MAX_PATH_LENGTH,in);

     if(in==stdin)
     	fprintf(stdout,"%f %d %d %d\nPlease specify the y voxel size (in mm), y dimension, min and max y-index [1.0 100 1 100]:\n\t",
                                  cfg->steps.x,cfg->dim.x,cfg->crop0.x,cfg->crop1.x);
     MCX_ASSERT(fscanf(in,"%f %d %d %d", &(cfg->steps.y),&(cfg->dim.y),&(cfg->crop0.y),&(cfg->crop1.y))==4);
     comm=fgets(comment,MAX_PATH_LENGTH,in);

     if(in==stdin)
     	fprintf(stdout,"%f %d %d %d\nPlease specify the z voxel size (in mm), z dimension, min and max z-index [1.0 100 1 100]:\n\t",
                                  cfg->steps.y,cfg->dim.y,cfg->crop0.y,cfg->crop1.y);
     MCX_ASSERT(fscanf(in,"%f %d %d %d", &(cfg->steps.z),&(cfg->dim.z),&(cfg->crop0.z),&(cfg->crop1.z))==4);
     comm=fgets(comment,MAX_PATH_LENGTH,in);

     if(cfg->steps.x!=cfg->steps.y || cfg->steps.y!=cfg->steps.z)
        mcx_error(-9,"MCX currently does not support anisotropic voxels",__FILE__,__LINE__);

     if(cfg->steps.x!=1.f && cfg->unitinmm==1.f)
        cfg->unitinmm=cfg->steps.x;

     if(cfg->unitinmm!=1.f){
        cfg->steps.x=cfg->unitinmm; cfg->steps.y=cfg->unitinmm; cfg->steps.z=cfg->unitinmm;
     }

     if(cfg->sradius>0.f){
     	cfg->crop0.x=MAX((uint)(cfg->srcpos.x-cfg->sradius),0);
     	cfg->crop0.y=MAX((uint)(cfg->srcpos.y-cfg->sradius),0);
     	cfg->crop0.z=MAX((uint)(cfg->srcpos.z-cfg->sradius),0);
     	cfg->crop1.x=MIN((uint)(cfg->srcpos.x+cfg->sradius),cfg->dim.x-1);
     	cfg->crop1.y=MIN((uint)(cfg->srcpos.y+cfg->sradius),cfg->dim.y-1);
     	cfg->crop1.z=MIN((uint)(cfg->srcpos.z+cfg->sradius),cfg->dim.z-1);
     }else if(cfg->sradius==0.f){
     	memset(&(cfg->crop0),0,sizeof(uint3));
     	memset(&(cfg->crop1),0,sizeof(uint3));
     }else{
        /*
           if -R is followed by a negative radius, mcx uses crop0/crop1 to set the cachebox
        */
        if(!cfg->issrcfrom0){
            cfg->crop0.x--;cfg->crop0.y--;cfg->crop0.z--;  /*convert to C index*/
            cfg->crop1.x--;cfg->crop1.y--;cfg->crop1.z--;
        }
     }
     if(in==stdin)
     	fprintf(stdout,"%f %d %d %d\nPlease specify the total types of media:\n\t",
                                  cfg->steps.z,cfg->dim.z,cfg->crop0.z,cfg->crop1.z);
     MCX_ASSERT(fscanf(in,"%d", &(cfg->medianum))==1);
     cfg->medianum++;
     if(cfg->medianum>MAX_PROP)
         mcx_error(-4,"input media types exceed the maximum (255)",__FILE__,__LINE__);
     comm=fgets(comment,MAX_PATH_LENGTH,in);

     if(in==stdin)
     	fprintf(stdout,"%d\n",cfg->medianum);
     cfg->prop=(Medium*)malloc(sizeof(Medium)*cfg->medianum);
     cfg->prop[0].mua=0.f; /*property 0 is already air*/
     cfg->prop[0].mus=0.f;
     cfg->prop[0].g=1.f;
     cfg->prop[0].n=1.f;
     for(i=1;i<cfg->medianum;i++){
        if(in==stdin)
		fprintf(stdout,"Please define medium #%d: mus(1/mm), anisotropy, mua(1/mm) and refractive index: [1.01 0.01 0.04 1.37]\n\t",i);
     	MCX_ASSERT(fscanf(in, "%f %f %f %f", &(cfg->prop[i].mus),&(cfg->prop[i].g),&(cfg->prop[i].mua),&(cfg->prop[i].n))==4);
        comm=fgets(comment,MAX_PATH_LENGTH,in);
        if(in==stdin)
		fprintf(stdout,"%f %f %f %f\n",cfg->prop[i].mus,cfg->prop[i].g,cfg->prop[i].mua,cfg->prop[i].n);
     }
     if(cfg->unitinmm!=1.f){
         for(i=1;i<cfg->medianum;i++){
		cfg->prop[i].mus*=cfg->unitinmm;
		cfg->prop[i].mua*=cfg->unitinmm;
         }
     }
     if(in==stdin)
     	fprintf(stdout,"Please specify the total number of detectors and fiber diameter (in grid unit):\n\t");
     MCX_ASSERT(fscanf(in,"%d %f", &(cfg->detnum), &(cfg->detradius))==2);
     comm=fgets(comment,MAX_PATH_LENGTH,in);
     if(in==stdin)
     	fprintf(stdout,"%d %f\n",cfg->detnum,cfg->detradius);
     cfg->detpos=(float4*)malloc(sizeof(float4)*cfg->detnum);
     if(cfg->issavedet && cfg->detnum==0) 
      	cfg->issavedet=0;
     for(i=0;i<cfg->detnum;i++){
        if(in==stdin)
		fprintf(stdout,"Please define detector #%d: x,y,z (in grid unit): [5 5 5 1]\n\t",i);
     	MCX_ASSERT(fscanf(in, "%f %f %f", &(cfg->detpos[i].x),&(cfg->detpos[i].y),&(cfg->detpos[i].z))==3);
	cfg->detpos[i].w=cfg->detradius;
        if(!cfg->issrcfrom0){
		cfg->detpos[i].x--;cfg->detpos[i].y--;cfg->detpos[i].z--;  /*convert to C index*/
	}
        comm=fgets(comment,MAX_PATH_LENGTH,in);
        if(comm!=NULL && sscanf(comm,"%f",&dtmp)==1)
            cfg->detpos[i].w=dtmp;

        if(in==stdin)
		fprintf(stdout,"%f %f %f\n",cfg->detpos[i].x,cfg->detpos[i].y,cfg->detpos[i].z);
     }
     mcx_prepdomain(filename,cfg);
     cfg->his.maxmedia=cfg->medianum-1; /*skip media 0*/
     cfg->his.detnum=cfg->detnum;
     cfg->his.colcount=cfg->medianum+1+(cfg->issaveexit)*6; /*column count=maxmedia+2*/

     if(in==stdin)
     	fprintf(stdout,"Please specify the source type[pencil|cone|gaussian]:\n\t");
     if(fscanf(in,"%s", strtypestr)==1 && strtypestr[0]){
        int srctype=mcx_keylookup(strtypestr,srctypeid);
	if(srctype==-1)
	   MCX_ERROR(-6,"the specified source type is not supported");
        if(srctype>=0){
           comm=fgets(comment,MAX_PATH_LENGTH,in);
	   cfg->srctype=srctype;
	   if(in==stdin)
     	      fprintf(stdout,"Please specify the source parameters set 1 (4 floating-points):\n\t");
           mcx_assert(fscanf(in, "%f %f %f %f", &(cfg->srcparam1.x),
	          &(cfg->srcparam1.y),&(cfg->srcparam1.z),&(cfg->srcparam1.w))==4);
	   if(in==stdin)
     	      fprintf(stdout,"Please specify the source parameters set 2 (4 floating-points):\n\t");
           mcx_assert(fscanf(in, "%f %f %f %f", &(cfg->srcparam2.x),
	          &(cfg->srcparam2.y),&(cfg->srcparam2.z),&(cfg->srcparam2.w))==4);
           if(cfg->srctype==MCX_SRC_PATTERN && cfg->srcparam1.w*cfg->srcparam2.w>0){
               char patternfile[MAX_PATH_LENGTH];
               FILE *fp;
               if(cfg->srcpattern) free(cfg->srcpattern);
               cfg->srcpattern=(float*)calloc((cfg->srcparam1.w*cfg->srcparam2.w),sizeof(float));
               MCX_ASSERT(fscanf(in, "%s", patternfile)==1);
               fp=fopen(patternfile,"rb");
               if(fp==NULL)
                     MCX_ERROR(-6,"pattern file can not be opened");
               MCX_ASSERT(fread(cfg->srcpattern,cfg->srcparam1.w*cfg->srcparam2.w,sizeof(float),fp)==sizeof(float));
               fclose(fp);
           }
	}else
	   return;
     }else
        return;
}

int mcx_loadjson(cJSON *root, Config *cfg){
     int i;
     cJSON *Domain, *Optode, *Forward, *Session, *Shapes, *tmp, *subitem;
     char filename[MAX_PATH_LENGTH]={'\0'};
     Domain  = cJSON_GetObjectItem(root,"Domain");
     Optode  = cJSON_GetObjectItem(root,"Optode");
     Session = cJSON_GetObjectItem(root,"Session");
     Forward = cJSON_GetObjectItem(root,"Forward");
     Shapes  = cJSON_GetObjectItem(root,"Shapes");

     if(Domain){
        char volfile[MAX_PATH_LENGTH];
	cJSON *meds,*val;
	val=FIND_JSON_OBJ("VolumeFile","Domain.VolumeFile",Domain);
	if(val){
          strncpy(volfile, val->valuestring, MAX_PATH_LENGTH);
          if(cfg->rootpath[0]){
#ifdef WIN32
           sprintf(filename,"%s\\%s",cfg->rootpath,volfile);
#else
           sprintf(filename,"%s/%s",cfg->rootpath,volfile);
#endif
          }else{
	     strncpy(filename,volfile,MAX_PATH_LENGTH);
	  }
	}
        if(cfg->unitinmm==1.f)
	    cfg->unitinmm=FIND_JSON_KEY("LengthUnit","Domain.LengthUnit",Domain,1.f,valuedouble);
        meds=FIND_JSON_OBJ("Media","Domain.Media",Domain);
        if(meds){
           cJSON *med=meds->child;
           if(med){
             cfg->medianum=cJSON_GetArraySize(meds);
             if(cfg->medianum>MAX_PROP)
                 MCX_ERROR(-4,"input media types exceed the maximum (255)");
             cfg->prop=(Medium*)malloc(sizeof(Medium)*cfg->medianum);
             for(i=0;i<cfg->medianum;i++){
               cJSON *val=FIND_JSON_OBJ("mua",(MCX_ERROR(-1,"You must specify absorption coeff, default in 1/mm"),""),med);
               if(val) cfg->prop[i].mua=val->valuedouble;
	       val=FIND_JSON_OBJ("mus",(MCX_ERROR(-1,"You must specify scattering coeff, default in 1/mm"),""),med);
               if(val) cfg->prop[i].mus=val->valuedouble;
	       val=FIND_JSON_OBJ("g",(MCX_ERROR(-1,"You must specify anisotropy [0-1]"),""),med);
               if(val) cfg->prop[i].g=val->valuedouble;
	       val=FIND_JSON_OBJ("n",(MCX_ERROR(-1,"You must specify refractive index"),""),med);
	       if(val) cfg->prop[i].n=val->valuedouble;

               med=med->next;
               if(med==NULL) break;
             }
	     if(cfg->unitinmm!=1.f){
        	 for(i=0;i<cfg->medianum;i++){
			cfg->prop[i].mus*=cfg->unitinmm;
			cfg->prop[i].mua*=cfg->unitinmm;
        	 }
	     }
           }
        }
	val=FIND_JSON_OBJ("Dim","Domain.Dim",Domain);
	if(val && cJSON_GetArraySize(val)>=3){
	   cfg->dim.x=val->child->valueint;
           cfg->dim.y=val->child->next->valueint;
           cfg->dim.z=val->child->next->next->valueint;
	}else{
	   if(!Shapes)
	      MCX_ERROR(-1,"You must specify the dimension of the volume");
	}
	val=FIND_JSON_OBJ("Step","Domain.Step",Domain);
	if(val){
	   if(cJSON_GetArraySize(val)>=3){
	       cfg->steps.x=val->child->valuedouble;
               cfg->steps.y=val->child->next->valuedouble;
               cfg->steps.z=val->child->next->next->valuedouble;
           }else{
	       MCX_ERROR(-1,"Domain::Step has incorrect element numbers");
           }
	}
	if(cfg->steps.x!=cfg->steps.y || cfg->steps.y!=cfg->steps.z)
           mcx_error(-9,"MCX currently does not support anisotropic voxels",__FILE__,__LINE__);

	if(cfg->steps.x!=1.f && cfg->unitinmm==1.f)
           cfg->unitinmm=cfg->steps.x;

	if(cfg->unitinmm!=1.f){
           cfg->steps.x=cfg->unitinmm; cfg->steps.y=cfg->unitinmm; cfg->steps.z=cfg->unitinmm;
	}
	val=FIND_JSON_OBJ("CacheBoxP0","Domain.CacheBoxP0",Domain);
	if(val){
	   if(cJSON_GetArraySize(val)>=3){
	       cfg->crop0.x=val->child->valueint;
               cfg->crop0.y=val->child->next->valueint;
               cfg->crop0.z=val->child->next->next->valueint;
           }else{
	       MCX_ERROR(-1,"Domain::CacheBoxP0 has incorrect element numbers");
           }
	}
	val=FIND_JSON_OBJ("CacheBoxP1","Domain.CacheBoxP1",Domain);
	if(val){
	   if(cJSON_GetArraySize(val)>=3){
	       cfg->crop1.x=val->child->valueint;
               cfg->crop1.y=val->child->next->valueint;
               cfg->crop1.z=val->child->next->next->valueint;
           }else{
	       MCX_ERROR(-1,"Domain::CacheBoxP1 has incorrect element numbers");
           }
	}
	val=FIND_JSON_OBJ("OriginType","Domain.OriginType",Domain);
	if(val && cfg->issrcfrom0==0) cfg->issrcfrom0=val->valueint;

	if(cfg->sradius>0.f){
     	   cfg->crop0.x=MAX((uint)(cfg->srcpos.x-cfg->sradius),0);
     	   cfg->crop0.y=MAX((uint)(cfg->srcpos.y-cfg->sradius),0);
     	   cfg->crop0.z=MAX((uint)(cfg->srcpos.z-cfg->sradius),0);
     	   cfg->crop1.x=MIN((uint)(cfg->srcpos.x+cfg->sradius),cfg->dim.x-1);
     	   cfg->crop1.y=MIN((uint)(cfg->srcpos.y+cfg->sradius),cfg->dim.y-1);
     	   cfg->crop1.z=MIN((uint)(cfg->srcpos.z+cfg->sradius),cfg->dim.z-1);
	}else if(cfg->sradius==0.f){
     	   memset(&(cfg->crop0),0,sizeof(uint3));
     	   memset(&(cfg->crop1),0,sizeof(uint3));
	}else{
           /*
              if -R is followed by a negative radius, mcx uses crop0/crop1 to set the cachebox
           */
           if(!cfg->issrcfrom0){
               cfg->crop0.x--;cfg->crop0.y--;cfg->crop0.z--;  /*convert to C index*/
               cfg->crop1.x--;cfg->crop1.y--;cfg->crop1.z--;
           }
	}
     }
     if(Optode){
        cJSON *dets, *src=FIND_JSON_OBJ("Source","Optode.Source",Optode);
        if(src){
           subitem=FIND_JSON_OBJ("Pos","Optode.Source.Pos",src);
           if(subitem){
              cfg->srcpos.x=subitem->child->valuedouble;
              cfg->srcpos.y=subitem->child->next->valuedouble;
              cfg->srcpos.z=subitem->child->next->next->valuedouble;
           }
           subitem=FIND_JSON_OBJ("Dir","Optode.Source.Dir",src);
           if(subitem){
              cfg->srcdir.x=subitem->child->valuedouble;
              cfg->srcdir.y=subitem->child->next->valuedouble;
              cfg->srcdir.z=subitem->child->next->next->valuedouble;
	      if(subitem->child->next->next->next)
	         cfg->srcdir.w=subitem->child->next->next->next->valuedouble;
           }
	   if(!cfg->issrcfrom0){
              cfg->srcpos.x--;cfg->srcpos.y--;cfg->srcpos.z--; /*convert to C index, grid center*/
	   }
           cfg->srctype=mcx_keylookup((char*)FIND_JSON_KEY("Type","Optode.Source.Type",src,"pencil",valuestring),srctypeid);
           subitem=FIND_JSON_OBJ("Param1","Optode.Source.Param1",src);
           if(subitem){
              cfg->srcparam1.x=subitem->child->valuedouble;
              cfg->srcparam1.y=subitem->child->next->valuedouble;
              cfg->srcparam1.z=subitem->child->next->next->valuedouble;
              cfg->srcparam1.w=subitem->child->next->next->next->valuedouble;
           }
           subitem=FIND_JSON_OBJ("Param2","Optode.Source.Param2",src);
           if(subitem){
              cfg->srcparam2.x=subitem->child->valuedouble;
              cfg->srcparam2.y=subitem->child->next->valuedouble;
              cfg->srcparam2.z=subitem->child->next->next->valuedouble;
              cfg->srcparam2.w=subitem->child->next->next->next->valuedouble;
           }
           subitem=FIND_JSON_OBJ("Pattern","Optode.Source.Pattern",src);
           if(subitem){
              int nx=FIND_JSON_KEY("Nx","Optode.Source.Pattern.Nx",subitem,0,valueint);
              int ny=FIND_JSON_KEY("Ny","Optode.Source.Pattern.Ny",subitem,0,valueint);
              if(nx>0 || ny>0){
                 cJSON *pat=FIND_JSON_OBJ("Data","Optode.Source.Pattern.Data",subitem);
                 if(pat && pat->child){
                     int i;
                     pat=pat->child;
                     if(cfg->srcpattern) free(cfg->srcpattern);
                     cfg->srcpattern=(float*)calloc(nx*ny,sizeof(float));
                     for(i=0;i<nx*ny;i++){
                         cfg->srcpattern[i]=pat->valuedouble;
                         if((pat=pat->next)==NULL){
                             MCX_ERROR(-1,"Incomplete pattern data");
                         }
                     }
                 }
              }
           }
        }
        dets=FIND_JSON_OBJ("Detector","Optode.Detector",Optode);
        if(dets){
           cJSON *det=dets->child;
           if(det){
             cfg->detnum=cJSON_GetArraySize(dets);
             cfg->detpos=(float4*)malloc(sizeof(float4)*cfg->detnum);
	     if(cfg->issavedet && cfg->detnum==0) 
      		cfg->issavedet=0;
             for(i=0;i<cfg->detnum;i++){
               cJSON *pos=dets, *rad=NULL;
               rad=FIND_JSON_OBJ("R","Optode.Detector.R",det);
               if(cJSON_GetArraySize(det)==2){
                   pos=FIND_JSON_OBJ("Pos","Optode.Detector.Pos",det);
               }
               if(pos){
	           cfg->detpos[i].x=pos->child->valuedouble;
                   cfg->detpos[i].y=pos->child->next->valuedouble;
	           cfg->detpos[i].z=pos->child->next->next->valuedouble;
               }
               if(rad){
                   cfg->detpos[i].w=rad->valuedouble;
               }
               if(!cfg->issrcfrom0){
		   cfg->detpos[i].x--;cfg->detpos[i].y--;cfg->detpos[i].z--;  /*convert to C index*/
	       }
               det=det->next;
               if(det==NULL) break;
             }
           }
        }
     }
     if(Session){
        char val[1];
	if(cfg->seed==0)      cfg->seed=FIND_JSON_KEY("RNGSeed","Session.RNGSeed",Session,-1,valueint);
        if(cfg->nphoton==0)   cfg->nphoton=FIND_JSON_KEY("Photons","Session.Photons",Session,0,valuedouble);
        if(cfg->session[0]=='\0')  strncpy(cfg->session, FIND_JSON_KEY("ID","Session.ID",Session,"default",valuestring), MAX_SESSION_LENGTH);
        if(cfg->rootpath[0]=='\0') strncpy(cfg->rootpath, FIND_JSON_KEY("RootPath","Session.RootPath",Session,"",valuestring), MAX_PATH_LENGTH);

        if(!cfg->isreflect)   cfg->isreflect=FIND_JSON_KEY("DoMismatch","Session.DoMismatch",Session,cfg->isreflect,valueint);
        if(cfg->issave2pt)    cfg->issave2pt=FIND_JSON_KEY("DoSaveVolume","Session.DoSaveVolume",Session,cfg->issave2pt,valueint);
        if(cfg->isnormalized) cfg->isnormalized=FIND_JSON_KEY("DoNormalize","Session.DoNormalize",Session,cfg->isnormalized,valueint);
        if(!cfg->issavedet)   cfg->issavedet=FIND_JSON_KEY("DoPartialPath","Session.DoPartialPath",Session,cfg->issavedet,valueint);
        if(!cfg->issaveexit)  cfg->issaveexit=FIND_JSON_KEY("DoSaveExit","Session.DoSaveExit",Session,cfg->issaveexit,valueint);
        if(!cfg->issaveseed)  cfg->issaveseed=FIND_JSON_KEY("DoSaveSeed","Session.DoSaveSeed",Session,cfg->issaveseed,valueint);
        cfg->reseedlimit=FIND_JSON_KEY("ReseedLimit","Session.ReseedLimit",Session,cfg->reseedlimit,valueint);
        strncpy(val,FIND_JSON_KEY("OutputType","Session.OutputType",Session,outputtype+cfg->outputtype,valuestring),1);
        if(mcx_lookupindex(val, outputtype)){
                mcx_error(-2,"the specified output data type is not recognized",__FILE__,__LINE__);
        }
	cfg->outputtype=val[0];
     }
     if(Forward){
        uint gates;
        cfg->tstart=FIND_JSON_KEY("T0","Forward.T0",Forward,0.0,valuedouble);
        cfg->tend  =FIND_JSON_KEY("T1","Forward.T1",Forward,0.0,valuedouble);
        cfg->tstep =FIND_JSON_KEY("Dt","Forward.Dt",Forward,0.0,valuedouble);
	if(cfg->tstart>cfg->tend || cfg->tstep==0.f)
            mcx_error(-9,"incorrect time gate settings",__FILE__,__LINE__);

        gates=(uint)((cfg->tend-cfg->tstart)/cfg->tstep+0.5);
        if(cfg->maxgate==0)
            cfg->maxgate=gates;
        else if(cfg->maxgate>gates)
            cfg->maxgate=gates;
     }
     if(filename[0]=='\0'){
         if(Shapes){
             int status;
             Grid3D grid={&(cfg->vol),&(cfg->dim),{1.f,1.f,1.f},cfg->isrowmajor};
             if(cfg->issrcfrom0) memset(&(grid.orig.x),0,sizeof(float3));
	     status=mcx_parse_jsonshapes(root, &grid);
	     if(status){
	         MCX_ERROR(status,mcx_last_shapeerror());
	     }
	 }else{
	     MCX_ERROR(-1,"You must either define Domain.VolumeFile, or define a Shapes section");
	 }
     }else if(Shapes){
         MCX_ERROR(-1,"You can not specify both Domain.VolumeFile and Shapes sections");
     }
     mcx_prepdomain(filename,cfg);
     cfg->his.maxmedia=cfg->medianum-1; /*skip media 0*/
     cfg->his.detnum=cfg->detnum;
     cfg->his.colcount=cfg->medianum+1+(cfg->issaveexit)*6; /*column count=maxmedia+2*/
     return 0;
}

void mcx_saveconfig(FILE *out, Config *cfg){
     uint i;

     fprintf(out,"%d\n", (cfg->nphoton) );
     fprintf(out,"%d\n", (cfg->seed) );
     fprintf(out,"%f %f %f\n", (cfg->srcpos.x),(cfg->srcpos.y),(cfg->srcpos.z) );
     fprintf(out,"%f %f %f\n", (cfg->srcdir.x),(cfg->srcdir.y),(cfg->srcdir.z) );
     fprintf(out,"%e %e %e\n", (cfg->tstart),(cfg->tend),(cfg->tstep) );
     fprintf(out,"%f %d %d %d\n", (cfg->steps.x),(cfg->dim.x),(cfg->crop0.x),(cfg->crop1.x));
     fprintf(out,"%f %d %d %d\n", (cfg->steps.y),(cfg->dim.y),(cfg->crop0.y),(cfg->crop1.y));
     fprintf(out,"%f %d %d %d\n", (cfg->steps.z),(cfg->dim.z),(cfg->crop0.z),(cfg->crop1.z));
     fprintf(out,"%d\n", (cfg->medianum));
     for(i=0;i<cfg->medianum;i++){
     	fprintf(out, "%f %f %f %f\n", (cfg->prop[i].mus),(cfg->prop[i].g),(cfg->prop[i].mua),(cfg->prop[i].n));
     }
     fprintf(out,"%d", (cfg->detnum));
     for(i=0;i<cfg->detnum;i++){
     	fprintf(out, "%f %f %f %f\n", (cfg->detpos[i].x),(cfg->detpos[i].y),(cfg->detpos[i].z),(cfg->detpos[i].w));
     }
}

int mcx_readmedia(unsigned char *vol, int idx, int len){
     if(len==1)
          return vol[idx];
     else if(len==2)
          return ((short*)(vol))[idx];
     else if(len==4)
          return ((int*)(vol))[idx];
     else
          mcx_error(-5,"mediabyte only supports 1, 2 and 4 bytes per record",__FILE__,__LINE__);
    return -1;
}

void mcx_loadvolume(char *filename,Config *cfg){
     unsigned int i,datalen,res;
     FILE *fp;
     
     if(strstr(filename,".json")!=NULL){
         int status;
         Grid3D grid={&(cfg->vol),&(cfg->dim),{1.f,1.f,1.f},cfg->isrowmajor};
	 if(cfg->issrcfrom0) memset(&(grid.orig.x),0,sizeof(float3));
         status=mcx_load_jsonshapes(&grid,filename);
	 if(status){
	     MCX_ERROR(status,mcx_last_shapeerror());
	 }
	 return;
     }
     fp=fopen(filename,"rb");
     if(fp==NULL){
     	     mcx_error(-5,"the specified binary volume file does not exist",__FILE__,__LINE__);
     }
     if(cfg->vol){
     	     free(cfg->vol);
     	     cfg->vol=NULL;
     }
     datalen=cfg->dim.x*cfg->dim.y*cfg->dim.z;
     cfg->vol=(unsigned char*)malloc(sizeof(unsigned char)*cfg->mediabyte*datalen);
     res=fread(cfg->vol,sizeof(unsigned char)*cfg->mediabyte,datalen,fp);
     fclose(fp);
     if(res!=datalen){
     	 mcx_error(-6,"file size does not match specified dimensions",__FILE__,__LINE__);
     }
     for(i=0;i<datalen;i++){
         if(mcx_readmedia(cfg->vol,i,cfg->mediabyte)>=cfg->medianum)
            mcx_error(-6,"medium index exceeds the specified medium types",__FILE__,__LINE__);
     }
}

void mcx_loadseedfile(Config *cfg){
    History his;
    FILE *fp=fopen(cfg->seedfile,"rb");
    if(fp==NULL)
        mcx_error(-7,"can not open the specified history file",__FILE__,__LINE__);
    if(fread(&his,sizeof(History),1,fp)!=1)
        mcx_error(-7,"error when reading the history file",__FILE__,__LINE__);
    if(his.savedphoton==0 || his.seedbyte==0){
	mcx_error(-7,"history file does not contain seed data, please re-run your simulation with '-q 1'",__FILE__,__LINE__);
    }
    if(his.maxmedia!=cfg->medianum-1)
        mcx_error(-7,"the history file was generated with a different media setting",__FILE__,__LINE__);
    if(fseek(fp,his.savedphoton*his.colcount*sizeof(float),SEEK_CUR))
        mcx_error(-7,"illegal history file",__FILE__,__LINE__);
    cfg->replay.seed=malloc(his.savedphoton*his.seedbyte);
    if(cfg->replay.seed==NULL)
        mcx_error(-7,"can not allocate memory",__FILE__,__LINE__);
    if(fread(cfg->replay.seed,his.seedbyte,his.savedphoton,fp)!=his.savedphoton)
        mcx_error(-7,"error when reading the seed data",__FILE__,__LINE__);
    cfg->seed=SEED_FROM_FILE;
    cfg->nphoton=his.savedphoton;

    if(cfg->outputtype==otJacobian || cfg->outputtype==otWP){ //cfg->replaydet>0
       int i,j;
       float *ppath=(float*)malloc(his.savedphoton*his.colcount*sizeof(float));
       cfg->replay.weight=(float*)malloc(his.savedphoton*sizeof(float));
       cfg->replay.tof=(float*)calloc(his.savedphoton,sizeof(float));
       fseek(fp,sizeof(his),SEEK_SET);
       if(fread(ppath,his.colcount*sizeof(float),his.savedphoton,fp)!=his.savedphoton)
           mcx_error(-7,"error when reading the seed data",__FILE__,__LINE__);

       cfg->nphoton=0;
       for(i=0;i<his.savedphoton;i++)
           if(cfg->replaydet==0 || cfg->replaydet==(int)(ppath[i*his.colcount])){
               if(i!=cfg->nphoton)
                   memcpy((char *)(cfg->replay.seed)+cfg->nphoton*his.seedbyte, (char *)(cfg->replay.seed)+i*his.seedbyte, his.seedbyte);
               cfg->replay.weight[cfg->nphoton]=1.f;
               for(j=2;j<his.maxmedia+2;j++){
                   cfg->replay.weight[cfg->nphoton]*=expf(-cfg->prop[j-1].mua*ppath[i*his.colcount+j]*his.unitinmm);
                   cfg->replay.tof[cfg->nphoton]+=ppath[i*his.colcount+j]*his.unitinmm*R_C0*cfg->prop[j-1].n;
               }
               if(cfg->replay.tof[cfg->nphoton]<cfg->tstart || cfg->replay.tof[cfg->nphoton]>cfg->tend) /*need to consider -g*/
                   continue;
               cfg->nphoton++;
           }
	free(ppath);
        cfg->replay.seed=realloc(cfg->replay.seed, cfg->nphoton*his.seedbyte);
        cfg->replay.weight=(float*)realloc(cfg->replay.weight, cfg->nphoton*sizeof(float));
        cfg->replay.tof=(float*)realloc(cfg->replay.tof, cfg->nphoton*sizeof(float));
	cfg->minenergy=0.f;
    }
    fclose(fp);
}
void  mcx_convertrow2col(unsigned char **vol, uint3 *dim){
     uint x,y,z;
     unsigned int dimxy,dimyz;
     unsigned char *newvol=NULL;
     
     if(*vol==NULL || dim->x==0 || dim->y==0 || dim->z==0){
     	return;
     }     
     newvol=(unsigned char*)malloc(sizeof(unsigned char)*dim->x*dim->y*dim->z);
     dimxy=dim->x*dim->y;
     dimyz=dim->y*dim->z;
     for(x=0;x<dim->x;x++)
      for(y=0;y<dim->y;y++)
       for(z=0;z<dim->z;z++){
       		newvol[z*dimxy+y*dim->x+x]=*vol[x*dimyz+y*dim->z+z];
       }
     free(*vol);
     *vol=newvol;
}

void  mcx_maskdet(Config *cfg){
     uint d,dx,dy,dz,idx1d,zi,yi,c,count;
     float x,y,z,ix,iy,iz,rx,ry,rz,d2,mind2,d2max;
     unsigned char *padvol;
     const float corners[8][3]={{0.f,0.f,0.f},{1.f,0.f,0.f},{0.f,1.f,0.f},{0.f,0.f,1.f},
                                {1.f,1.f,0.f},{1.f,0.f,1.f},{0.f,1.f,1.f},{1.f,1.f,1.f}};
     
     dx=cfg->dim.x+2;
     dy=cfg->dim.y+2;
     dz=cfg->dim.z+2;
     
     /*handling boundaries in a volume search is tedious, I first pad vol by a layer of zeros,
       then I don't need to worry about boundaries any more*/

     padvol=(unsigned char*)calloc(dx*dy,dz);

     for(zi=1;zi<=cfg->dim.z;zi++)
        for(yi=1;yi<=cfg->dim.y;yi++)
	        memcpy(padvol+zi*dy*dx+yi*dx+1,cfg->vol+(zi-1)*cfg->dim.y*cfg->dim.x+(yi-1)*cfg->dim.x,cfg->dim.x);

     /**
        The goal here is to find a set of voxels for each 
	detector so that the intersection between a sphere
	of R=cfg->detradius,c0=cfg->detpos[d] and the object 
	surface (or bounding box) is fully covered.
     */
     for(d=0;d<cfg->detnum;d++){                             /*loop over each detector*/
        count=0;
        d2max=(cfg->detpos[d].w+1.7321f)*(cfg->detpos[d].w+1.7321f);
        for(z=-cfg->detpos[d].w-1.f;z<=cfg->detpos[d].w+1.f;z+=0.5f){   /*search in a cube with edge length 2*R+3*/
           iz=z+cfg->detpos[d].z;
           for(y=-cfg->detpos[d].w-1.f;y<=cfg->detpos[d].w+1.f;y+=0.5f){
              iy=y+cfg->detpos[d].y;
              for(x=-cfg->detpos[d].w-1.f;x<=cfg->detpos[d].w+1.f;x+=0.5f){
	         ix=x+cfg->detpos[d].x;

		 if(iz<0||ix<0||iy<0||ix>=cfg->dim.x||iy>=cfg->dim.y||iz>=cfg->dim.z||
		    x*x+y*y+z*z > (cfg->detpos[d].w+1.f)*(cfg->detpos[d].w+1.f))
		     continue;
		 mind2=VERY_BIG;
                 for(c=0;c<8;c++){ /*test each corner of a voxel*/
			rx=(int)ix-cfg->detpos[d].x+corners[c][0];
			ry=(int)iy-cfg->detpos[d].y+corners[c][1];
			rz=(int)iz-cfg->detpos[d].z+corners[c][2];
			d2=rx*rx+ry*ry+rz*rz;
		 	if(d2>d2max){ /*R+sqrt(3) to make sure the circle is fully corvered*/
				mind2=VERY_BIG;
		     		break;
			}
			if(d2<mind2) mind2=d2;
		 }
		 if(mind2==VERY_BIG || mind2>=cfg->detpos[d].w*cfg->detpos[d].w) continue;
		 idx1d=((int)(iz+1.f)*dy*dx+(int)(iy+1.f)*dx+(int)(ix+1.f)); /*1.f comes from the padded layer*/

		 if(padvol[idx1d])  /*looking for a voxel on the interface or bounding box*/
                  if(!(padvol[idx1d+1]&&padvol[idx1d-1]&&padvol[idx1d+dx]&&padvol[idx1d-dx]&&padvol[idx1d+dy*dx]&&padvol[idx1d-dy*dx]&&
		     padvol[idx1d+dx+1]&&padvol[idx1d+dx-1]&&padvol[idx1d-dx+1]&&padvol[idx1d-dx-1]&&
		     padvol[idx1d+dy*dx+1]&&padvol[idx1d+dy*dx-1]&&padvol[idx1d-dy*dx+1]&&padvol[idx1d-dy*dx-1]&&
		     padvol[idx1d+dy*dx+dx]&&padvol[idx1d+dy*dx-dx]&&padvol[idx1d-dy*dx+dx]&&padvol[idx1d-dy*dx-dx]&&
		     padvol[idx1d+dy*dx+dx+1]&&padvol[idx1d+dy*dx+dx-1]&&padvol[idx1d+dy*dx-dx+1]&&padvol[idx1d+dy*dx-dx-1]&&
		     padvol[idx1d-dy*dx+dx+1]&&padvol[idx1d-dy*dx+dx-1]&&padvol[idx1d-dy*dx-dx+1]&&padvol[idx1d-dy*dx-dx-1])){
		          cfg->vol[((int)iz*cfg->dim.y*cfg->dim.x+(int)iy*cfg->dim.x+(int)ix)]|=(1<<7);/*set the highest bit to 1*/
                          count++;
	          }
	       }
	   }
        }
        if(cfg->issavedet && count==0)
              MCX_FPRINTF(stderr,"MCX WARNING: detector %d is not located on an interface, please check coordinates.\n",d+1);
     }
     /**
         To test the results, you should use -M to dump the det-mask, load 
	 it in matlab, and plot the interface containing the detector with
	 pcolor() (has the matching index), and then draw a circle with the
	 radius and center set in the input file. the pixels should completely
	 cover the circle.
     */
     if(cfg->isdumpmask){
     	 char fname[MAX_PATH_LENGTH];
	 FILE *fp;
         if(cfg->rootpath[0])
             sprintf(fname,"%s%c%s.vol",cfg->rootpath,pathsep,cfg->session);
         else
             sprintf(fname,"%s.vol",cfg->session);
	 if((fp=fopen(fname,"wb"))==NULL){
	 	mcx_error(-10,"can not save mask file",__FILE__,__LINE__);
	 }
	 if(fwrite(cfg->vol,cfg->dim.x*cfg->dim.y,cfg->dim.z,fp)!=cfg->dim.z){
	 	mcx_error(-10,"can not save mask file",__FILE__,__LINE__);
	 }
	 fclose(fp);
         free(padvol);
	 exit(0);
     }
     free(padvol);
}

void mcx_progressbar(float percent, Config *cfg){
    unsigned int percentage, j,colwidth=79;
    static unsigned int oldmarker=0xFFFFFFFF;

#ifndef MCX_CONTAINER
  #ifdef TIOCGWINSZ
    struct winsize ttys={0,0,0,0};
    ioctl(0, TIOCGWINSZ, &ttys);
    colwidth=ttys.ws_col;
    if(colwidth==0)
         colwidth=79;
  #endif
#endif
    percent=MIN(percent,1.f);

    percentage=percent*(colwidth-18);

    if(percentage != oldmarker){
        if(percent!=-0.f)
	    for(j=0;j<colwidth;j++)     MCX_FPRINTF(stdout,"\b");
        oldmarker=percentage;
        MCX_FPRINTF(stdout,"Progress: [");
        for(j=0;j<percentage;j++)      MCX_FPRINTF(stdout,"=");
        MCX_FPRINTF(stdout,(percentage<colwidth-18) ? ">" : "=");
        for(j=percentage;j<colwidth-18;j++) MCX_FPRINTF(stdout," ");
        MCX_FPRINTF(stdout,"] %3d%%",(int)(percent*100));
#ifdef MCX_CONTAINER
        mcx_matlab_flush();
#else
        fflush(stdout);
#endif
    }
}

int mcx_readarg(int argc, char *argv[], int id, void *output,const char *type){
     /*
         when a binary option is given without a following number (0~1), 
         we assume it is 1
     */
     if(strcmp(type,"char")==0 && (id>=argc-1||(argv[id+1][0]<'0'||argv[id+1][0]>'9'))){
	*((char*)output)=1;
	return id;
     }
     if(id<argc-1){
         if(strcmp(type,"char")==0)
             *((char*)output)=atoi(argv[id+1]);
	 else if(strcmp(type,"int")==0)
             *((int*)output)=atoi(argv[id+1]);
	 else if(strcmp(type,"float")==0)
             *((float*)output)=atof(argv[id+1]);
	 else if(strcmp(type,"string")==0)
	     strcpy((char *)output,argv[id+1]);
         else if(strcmp(type,"bytenumlist")==0){
             char *nexttok,*numlist=(char *)output;
             int len=0,i;
             nexttok=strtok(argv[id+1]," ,;");
             while(nexttok){
                 numlist[len++]=(char)(atoi(nexttok)); /*device id<256*/
                 for(i=0;i<len-1;i++) /* remove duplicaetd ids */
                    if(numlist[i]==numlist[len-1]){
                       numlist[--len]='\0';
                       break;
                    }
                 nexttok=strtok(NULL," ,;");
                 /*if(len>=MAX_DEVICE) break;*/
             }
         }else if(strcmp(type,"floatlist")==0){
             char *nexttok;
             float *numlist=(float *)output;
             int len=0;   
             nexttok=strtok(argv[id+1]," ,;");
             while(nexttok){
                 numlist[len++]=atof(nexttok); /*device id<256*/
                 nexttok=strtok(NULL," ,;");
             }
	 }
     }else{
     	 mcx_error(-1,"incomplete input",__FILE__,__LINE__);
     }
     return id+1;
}
int mcx_remap(char *opt){
    int i=0;
    while(shortopt[i]!='\0'){
	if(strcmp(opt,fullopt[i])==0){
		opt[1]=shortopt[i];
		if(shortopt[i]!='-')
                    opt[2]='\0';
		return 0;
	}
	i++;
    }
    return 1;
}
void mcx_parsecmd(int argc, char* argv[], Config *cfg){
     int i=1,isinteractive=1,issavelog=0;
     char filename[MAX_PATH_LENGTH]={0};
     char logfile[MAX_PATH_LENGTH]={0};
     float np=0.f;

     if(argc<=1){
     	mcx_usage(cfg,argv[0]);
     	exit(0);
     }
     while(i<argc){
     	    if(argv[i][0]=='-'){
		if(argv[i][1]=='-'){
			if(mcx_remap(argv[i])){
				mcx_error(-2,"unknown verbose option",__FILE__,__LINE__);
			}
		}
	        switch(argv[i][1]){
		     case 'h': 
		                mcx_usage(cfg,argv[0]);
				exit(0);
		     case 'i':
				if(filename[0]){
					mcx_error(-2,"you can not specify both interactive mode and config file",__FILE__,__LINE__);
				}
		     		isinteractive=1;
				break;
		     case 'f': 
		     		isinteractive=0;
		     	        i=mcx_readarg(argc,argv,i,filename,"string");
				break;
		     case 'm':
                                /*from rev 191, we have enabled -n and disabled -m*/
				mcx_error(-2,"specifying photon move is not supported any more, please use -n",__FILE__,__LINE__);
		     	        i=mcx_readarg(argc,argv,i,&(cfg->nphoton),"int");
		     	        break;
		     case 'n':
		     	        i=mcx_readarg(argc,argv,i,&(np),"float");
				cfg->nphoton=(int)np;
		     	        break;
		     case 't':
		     	        i=mcx_readarg(argc,argv,i,&(cfg->nthread),"int");
		     	        break;
                     case 'T':
                               	i=mcx_readarg(argc,argv,i,&(cfg->nblocksize),"int");
                               	break;
		     case 's':
		     	        i=mcx_readarg(argc,argv,i,cfg->session,"string");
		     	        break;
		     case 'a':
		     	        i=mcx_readarg(argc,argv,i,&(cfg->isrowmajor),"char");
		     	        break;
		     case 'q':
		     	        i=mcx_readarg(argc,argv,i,&(cfg->issaveseed),"char");
		     	        break;
		     case 'g':
		     	        i=mcx_readarg(argc,argv,i,&(cfg->maxgate),"int");
		     	        break;
		     case 'b':
		     	        i=mcx_readarg(argc,argv,i,&(cfg->isreflect),"char");
				cfg->isref3=cfg->isreflect;
		     	        break;
                     case 'B':
                                i=mcx_readarg(argc,argv,i,&(cfg->isrefint),"char");
                               	break;
		     case 'd':
		     	        i=mcx_readarg(argc,argv,i,&(cfg->issavedet),"char");
		     	        break;
		     case 'r':
		     	        i=mcx_readarg(argc,argv,i,&(cfg->respin),"int");
		     	        break;
		     case 'S':
		     	        i=mcx_readarg(argc,argv,i,&(cfg->issave2pt),"char");
		     	        break;
		     case 'p':
		     	        i=mcx_readarg(argc,argv,i,&(cfg->printnum),"int");
		     	        break;
                     case 'e':
		     	        i=mcx_readarg(argc,argv,i,&(cfg->minenergy),"float");
                                break;
		     case 'U':
		     	        i=mcx_readarg(argc,argv,i,&(cfg->isnormalized),"char");
		     	        break;
                     case 'R':
                                i=mcx_readarg(argc,argv,i,&(cfg->sradius),"float");
                                break;
                     case 'u':
                                i=mcx_readarg(argc,argv,i,&(cfg->unitinmm),"float");
                                break;
                     case 'l':
                                issavelog=1;
                                break;
		     case 'L':
                                cfg->isgpuinfo=2;
		                break;
		     case 'I':
                                cfg->isgpuinfo=1;
		                break;
		     case 'o':
		     	        i=mcx_readarg(argc,argv,i,cfg->rootpath,"string");
		     	        break;
                     case 'G':
                                if(mcx_isbinstr(argv[i+1])){
                                    i=mcx_readarg(argc,argv,i,cfg->deviceid,"string");
                                    break;
                                }else{
                                    i=mcx_readarg(argc,argv,i,&(cfg->gpuid),"int");
                                    memset(cfg->deviceid,'0',MAX_DEVICE);
                                    if(cfg->gpuid<MAX_DEVICE)
                                         cfg->deviceid[cfg->gpuid-1]='1';
                                    else
                                         mcx_error(-2,"GPU id can not be more than 256",__FILE__,__LINE__);
                                    break;
                                }
                     case 'W':
                                i=mcx_readarg(argc,argv,i,cfg->workload,"floatlist");
                                break;
                     case 'z':
                                i=mcx_readarg(argc,argv,i,&(cfg->issrcfrom0),"char");
                                break;
		     case 'M':
		     	        i=mcx_readarg(argc,argv,i,&(cfg->isdumpmask),"char");
		     	        break;
                     case 'Y':
                                i=mcx_readarg(argc,argv,i,&(cfg->replaydet),"int");
                                break;
		     case 'H':
		     	        i=mcx_readarg(argc,argv,i,&(cfg->maxdetphoton),"int");
		     	        break;
		     case 'N':
		     	        i=mcx_readarg(argc,argv,i,&(cfg->reseedlimit),"int");
		     	        break;
                     case 'P':
                                cfg->shapedata=argv[++i];
                                break;
                     case 'A':
                                i=mcx_readarg(argc,argv,i,&(cfg->autopilot),"char");
                                break;
                     case 'E':
				if(i+1<argc && strstr(argv[i+1],".mch")!=NULL){ /*give an mch file to initialize the seed*/
#if defined(MMC_LOGISTIC) || defined(MMC_SFMT)
					mcx_error(-1,"seeding file is not supported in this binary",__FILE__,__LINE__);
#else
                                        i=mcx_readarg(argc,argv,i,cfg->seedfile,"string");
					cfg->seed=SEED_FROM_FILE;
#endif
		     	        }else
					i=mcx_readarg(argc,argv,i,&(cfg->seed),"int");
		     	        break;
                     case 'O':
                                i=mcx_readarg(argc,argv,i,&(cfg->outputtype),"string");
				if(mcx_lookupindex(&(cfg->outputtype), outputtype)){
                                        mcx_error(-2,"the specified output data type is not recognized",__FILE__,__LINE__);
                                }
                                break;
                     case 'k':
                                i=mcx_readarg(argc,argv,i,&(cfg->voidtime),"int");
                                break;
                     case 'v':
                                mcx_version(cfg);
				break;
                     case 'D':
                                if(i+1<argc && isalpha(argv[i+1][0]) )
                                        cfg->debuglevel=mcx_parsedebugopt(argv[++i],debugflag);
                                else
                                        i=mcx_readarg(argc,argv,i,&(cfg->debuglevel),"int");
                                break;
		     case 'F':
		     	        i=mcx_readarg(argc,argv,i,&(cfg->faststep),"char");
		     	        break;
		     case 'x':
 		                i=mcx_readarg(argc,argv,i,&(cfg->issaveexit),"char");
 				if (cfg->issaveexit) cfg->issavedet=1;
 				break;
		     case 'X':
 		                i=mcx_readarg(argc,argv,i,&(cfg->issaveref),"char");
 				if (cfg->issaveref) cfg->issaveref=1;
 				break;
		     case '-':  /*additional verbose parameters*/
                                if(strcmp(argv[i]+2,"maxvoidstep")==0)
                                     i=mcx_readarg(argc,argv,i,&(cfg->maxvoidstep),"int");
<<<<<<< HEAD
                                else if(strcmp(argv[i]+2,"maxjumpdebug")==0)
=======
                                else if(strcmp(argv[i]+2,"mediabyte"))
                                     i=mcx_readarg(argc,argv,i,&(cfg->mediabyte),"int");
                                else if(strcmp(argv[i]+2,"maxjumpdebug"))
>>>>>>> 97369993
                                     i=mcx_readarg(argc,argv,i,&(cfg->maxjumpdebug),"int");
                                else if(strcmp(argv[i]+2,"gscatter")==0)
                                     i=mcx_readarg(argc,argv,i,&(cfg->gscatter),"int");
                                else
                                     MCX_FPRINTF(cfg->flog,"unknown verbose option: --%s\n",argv[i]+2);
		     	        break;
		}
	    }
	    i++;
     }
     if(issavelog && cfg->session[0]){
          sprintf(logfile,"%s.log",cfg->session);
          cfg->flog=fopen(logfile,"wt");
          if(cfg->flog==NULL){
		cfg->flog=stdout;
		MCX_FPRINTF(cfg->flog,"unable to save to log file, will print from stdout\n");
          }
     }
     if((cfg->outputtype==otJacobian ||cfg->outputtype==otWP) && cfg->seed!=SEED_FROM_FILE)
         MCX_ERROR(-1,"Jacobian output is only valid in the reply mode. Please give an mch file after '-E'.");

     if(cfg->isgpuinfo!=2){ /*print gpu info only*/
	  if(isinteractive){
             mcx_readconfig((char*)"",cfg);
	  }else{
     	     mcx_readconfig(filename,cfg);
	  }
     }
}

int mcx_parsedebugopt(char *debugopt,const char *debugflag){
    char *c=debugopt,*p;
    int debuglevel=0;

    while(*c){
       p=strchr(debugflag, ((*c<='z' && *c>='a') ? *c-'a'+'A' : *c) );
       if(p!=NULL)
          debuglevel |= (1 << (p-debugflag));
       c++;
    }
    return debuglevel;
}

int mcx_keylookup(char *origkey, const char *table[]){
    int i=0;
    char *key=malloc(strlen(origkey)+1);
    memcpy(key,origkey,strlen(origkey)+1);
    while(key[i]){
        key[i]=tolower(key[i]);
	i++;
    }
    i=0;
    while(table[i]!='\0'){
	if(strcmp(key,table[i])==0){
		return i;
	}
	i++;
    }
    free(key);
    return -1;
}

int mcx_lookupindex(char *key, const char *index){
    int i=0;
    while(index[i]!='\0'){
        if(tolower(*key)==index[i]){
                *key=i;
                return 0;
        }
        i++;
    }
    return 1;
}

void mcx_version(Config *cfg){
    const char ver[]="$Rev::      $";
    int v=0;
    sscanf(ver,"$Rev::%d",&v);
    MCX_FPRINTF(cfg->flog, "MCX Revision %d\n",v);
    exit(0);
}

int mcx_isbinstr(const char * str){
    int i, len=strlen(str);
    if(len==0)
        return 0;
    for(i=0;i<len;i++)
        if(str[i]!='0' && str[i]!='1')
	   return 0;
    return 1;
}

void mcx_printheader(Config *cfg){
    MCX_FPRINTF(cfg->flog,"\
###############################################################################\n\
#                      Monte Carlo eXtreme (MCX) -- CUDA                      #\n\
#          Copyright (c) 2009-2017 Qianqian Fang <q.fang at neu.edu>          #\n\
#                             http://mcx.space/                               #\n\
#                                                                             #\n\
# Computational Optics & Translational Imaging (COTI) Lab- http://fanglab.org #\n\
#            Department of Bioengineering, Northeastern University            #\n\
###############################################################################\n\
#    The MCX Project is funded by the NIH/NIGMS under grant R01-GM114365      #\n\
###############################################################################\n\
$Rev::       $ Last $Date::                       $ by $Author::              $\n\
###############################################################################\n");
}

void mcx_usage(Config *cfg,char *exename){
     mcx_printheader(cfg);
     printf("\n\
usage: %s <param1> <param2> ...\n\
where possible parameters include (the first value in [*|*] is the default)\n\
\n\
== Required option ==\n\
 -f config     (--input)       read an input file in .json or .inp format\n\
\n\
== MC options ==\n\
\n\
 -n [0|int]    (--photon)      total photon number (exponential form accepted)\n\
 -r [1|int]    (--repeat)      divide photons into r groups (1 per GPU call)\n\
 -b [1|0]      (--reflect)     1 to reflect photons at ext. boundary;0 to exit\n\
 -B [0|1]      (--reflectin)   1 to reflect photons at int. boundary; 0 do not\n\
 -u [1.|float] (--unitinmm)    defines the length unit for the grid edge\n\
 -U [1|0]      (--normalize)   1 to normalize flux to unitary; 0 save raw\n\
 -E [0|int|mch](--seed)        set random-number-generator seed, -1 to generate\n\
                               if an mch file is followed, MCX \"replays\" \n\
                               the detected photon; the replay mode can be used\n\
                               to calculate the mua/mus Jacobian matrices\n\
 -z [0|1]      (--srcfrom0)    1 volume origin is [0 0 0]; 0: origin at [1 1 1]\n\
 -R [-2|float] (--skipradius)  -2: use atomics for the entire domain (default)\n\
                                0: vanilla MCX, no atomic operations\n\
                               >0: radius in which use shared-memory atomics\n\
                               -1: use crop0/crop1 to determine atomic zone\n\
 -k [1|0]      (--voidtime)    when src is outside, 1 enables timer inside void\n\
 -Y [0|int]    (--replaydet)   replay only the detected photons from a given \n\
                               detector (det ID starts from 1), used with -E \n\
 -P '{...}'    (--shapes)      a JSON string for additional shapes in the grid\n\
 -N [10^7|int] (--reseed)      number of scattering events before reseeding RNG\n\
 -F [0|1]      (--faststep)    1-use fast 1mm stepping, [0]-precise ray-tracing\n\
 -e [0.|float] (--minenergy)   minimum energy level to terminate a photon\n\
 -g [1|int]    (--gategroup)   number of time gates per run\n\
 -a [0|1]      (--array)       1 for C array (row-major); 0 for Matlab array\n\
\n\
== GPU options ==\n\
 -L            (--listgpu)     print GPU information only\n\
 -t [16384|int](--thread)      total thread number\n\
 -T [64|int]   (--blocksize)   thread number per block\n\
 -A [0|int]    (--autopilot)   auto thread config:1 dedicated GPU;2 non-dedica.\n\
 -G [0|int]    (--gpu)         specify which GPU to use, list GPU by -L; 0 auto\n\
      or\n\
 -G '1101'     (--gpu)         using multiple devices (1 enable, 0 disable)\n\
 -W '50,30,20' (--workload)    workload for active devices; normalized by sum\n\
 -I            (--printgpu)    print GPU information and run program\n\
\n\
== Output options ==\n\
 -s sessionid  (--session)     a string to label all output file names\n\
 -d [1|0]      (--savedet)     1 to save photon info at detectors; 0 not save\n\
 -x [0|1]      (--saveexit)    1 to save photon exit positions and directions\n\
                               setting -x to 1 also implies setting '-d' to 1\n\
 -X [0|1]      (--saveref)     1 to save diffuse reflectance at the air-voxels\n\
                               right outside of the domain; if non-zero voxels\n\
			       appear at the boundary, pad 0s before using -X\n\
 -q [0|1]      (--saveseed)    1 to save photon RNG seed for replay; 0 not save\n\
 -M [0|1]      (--dumpmask)    1 to dump detector volume masks; 0 do not save\n\
 -H [1000000] (--maxdetphoton) max number of detected photons\n\
 -S [1|0]      (--save2pt)     1 to save the flux field; 0 do not save\n\
 -O [X|XFEJP]  (--outputtype)  X - output flux, F - fluence, E - energy deposit\n\
                               J - Jacobian (replay mode),   P - scattering\n\
                               event counts at each voxel (replay mode only)\n\
\n\
== User IO options ==\n\
 -h            (--help)        print this message\n\
 -v            (--version)     print MCX revision number\n\
 -l            (--log)         print messages to a log file instead\n\
 -i 	       (--interactive) interactive mode\n\
\n\
== Debug options ==\n\
 -D [0|int]    (--debug)       print debug information (you can use an integer\n\
  or                           or a string by combining the following flags)\n\
 -D [''|RMP]                   1 R  debug RNG\n\
                               2 M  store photon trajectory info\n\
                               4 P  print progress bar\n\
      combine multiple items by using a string, or add selected numbers together\n\
\n\
== Additional options ==\n\
 --gscatter     [1e9|int]      after a photon completes the specified number of\n\
                               scattering events, mcx then ignores anisotropy g\n\
                               and only performs isotropic scattering for speed\n\
 --maxvoidstep  [1000|int]     maximum distance (in voxel unit) of a photon that\n\
                               can travel before entering the domain, if \n\
                               launched outside (i.e. a widefield source)\n\
 --maxjumpdebug [1000000|int]  when trajectory is requested (i.e. -D M),\n\
                               use this parameter to set the maximum positions\n\
                               stored (default: 1e6)\n\
\n\
== Example ==\n\
example: (autopilot mode)\n\
       %s -A -n 1e7 -f input.inp -G 1 -D P\n\
or (manual mode)\n\
       %s -t 16384 -T 64 -n 1e7 -f input.inp -s test -r 2 -g 10 -d 1 -b 1 -G 1\n\
or (use multiple devices - 1st,2nd and 4th GPUs - together with equal load)\n\
       %s -A -n 1e7 -f input.inp -G 1101 -W 10,10,10\n\
or (use inline domain definition)\n\
       %s -f input.json -P '{\"Shapes\":[{\"ZLayers\":[[1,10,1],[11,30,2],[31,60,3]]}]}'\n",
              exename,exename,exename,exename,exename);
}<|MERGE_RESOLUTION|>--- conflicted
+++ resolved
@@ -45,7 +45,7 @@
 
 const char shortopt[]={'h','i','f','n','t','T','s','a','g','b','B','z','u','H','P','N',
                  'd','r','S','p','e','U','R','l','L','I','o','G','M','A','E','v','D',
-		 'k','q','Y','O','F','-','-','x','X','-','\0'};
+		 'k','q','Y','O','F','-','-','x','X','-','-','\0'};
 const char *fullopt[]={"--help","--interactive","--input","--photon",
                  "--thread","--blocksize","--session","--array",
                  "--gategroup","--reflect","--reflectin","--srcfrom0",
@@ -55,11 +55,7 @@
                  "--printgpu","--root","--gpu","--dumpmask","--autopilot",
 		 "--seed","--version","--debug","--voidtime","--saveseed",
 		 "--replaydet","--outputtype","--faststep","--maxjumpdebug",
-<<<<<<< HEAD
-                 "--maxvoidstep","--saveexit","--saveref","--gscatter",""};
-=======
-                 "--maxvoidstep","--saveexit","--saveref","--mediabyte",""};
->>>>>>> 97369993
+                 "--maxvoidstep","--saveexit","--saveref","--gscatter","--mediabyte",""};
 
 const char outputtype[]={'x','f','e','j','p','\0'};
 const char debugflag[]={'R','M','P','\0'};
@@ -490,8 +486,6 @@
                                   cfg->steps.z,cfg->dim.z,cfg->crop0.z,cfg->crop1.z);
      MCX_ASSERT(fscanf(in,"%d", &(cfg->medianum))==1);
      cfg->medianum++;
-     if(cfg->medianum>MAX_PROP)
-         mcx_error(-4,"input media types exceed the maximum (255)",__FILE__,__LINE__);
      comm=fgets(comment,MAX_PATH_LENGTH,in);
 
      if(in==stdin)
@@ -521,6 +515,9 @@
      comm=fgets(comment,MAX_PATH_LENGTH,in);
      if(in==stdin)
      	fprintf(stdout,"%d %f\n",cfg->detnum,cfg->detradius);
+     if(cfg->medianum+cfg->detnum>MAX_PROP_AND_DETECTORS)
+         mcx_error(-4,"input media types plus detector number exceeds the maximum total (4000)",__FILE__,__LINE__);
+
      cfg->detpos=(float4*)malloc(sizeof(float4)*cfg->detnum);
      if(cfg->issavedet && cfg->detnum==0) 
       	cfg->issavedet=0;
@@ -612,8 +609,6 @@
            cJSON *med=meds->child;
            if(med){
              cfg->medianum=cJSON_GetArraySize(meds);
-             if(cfg->medianum>MAX_PROP)
-                 MCX_ERROR(-4,"input media types exceed the maximum (255)");
              cfg->prop=(Medium*)malloc(sizeof(Medium)*cfg->medianum);
              for(i=0;i<cfg->medianum;i++){
                cJSON *val=FIND_JSON_OBJ("mua",(MCX_ERROR(-1,"You must specify absorption coeff, default in 1/mm"),""),med);
@@ -794,6 +789,8 @@
            }
         }
      }
+     if(cfg->medianum+cfg->detnum>MAX_PROP_AND_DETECTORS)
+         mcx_error(-4,"input media types plus detector number exceeds the maximum total (4000)",__FILE__,__LINE__);
      if(Session){
         char val[1];
 	if(cfg->seed==0)      cfg->seed=FIND_JSON_KEY("RNGSeed","Session.RNGSeed",Session,-1,valueint);
@@ -871,20 +868,9 @@
      }
 }
 
-int mcx_readmedia(unsigned char *vol, int idx, int len){
-     if(len==1)
-          return vol[idx];
-     else if(len==2)
-          return ((short*)(vol))[idx];
-     else if(len==4)
-          return ((int*)(vol))[idx];
-     else
-          mcx_error(-5,"mediabyte only supports 1, 2 and 4 bytes per record",__FILE__,__LINE__);
-    return -1;
-}
-
 void mcx_loadvolume(char *filename,Config *cfg){
      unsigned int i,datalen,res;
+     unsigned char *inputvol=NULL;
      FILE *fp;
      
      if(strstr(filename,".json")!=NULL){
@@ -906,16 +892,31 @@
      	     cfg->vol=NULL;
      }
      datalen=cfg->dim.x*cfg->dim.y*cfg->dim.z;
-     cfg->vol=(unsigned char*)malloc(sizeof(unsigned char)*cfg->mediabyte*datalen);
-     res=fread(cfg->vol,sizeof(unsigned char)*cfg->mediabyte,datalen,fp);
+     cfg->vol=(unsigned int*)malloc(sizeof(unsigned int)*datalen);
+     if(cfg->mediabyte==4)
+         inputvol=(unsigned char*)(cfg->vol);
+     else
+         inputvol=(unsigned char*)malloc(sizeof(unsigned char)*cfg->mediabyte*datalen);
+     res=fread(inputvol,sizeof(unsigned char)*cfg->mediabyte,datalen,fp);
      fclose(fp);
      if(res!=datalen){
      	 mcx_error(-6,"file size does not match specified dimensions",__FILE__,__LINE__);
      }
+     if(cfg->mediabyte==1){  /*convert all format into 4-byte int index*/
+       unsigned char *val=inputvol;
+       for(i=0;i<datalen;i++)
+         cfg->vol[i]=val[i];
+     }else if(cfg->mediabyte==2){
+       unsigned short *val=(unsigned short *)inputvol;
+       for(i=0;i<datalen;i++)
+         cfg->vol[i]=val[i];
+     }
      for(i=0;i<datalen;i++){
-         if(mcx_readmedia(cfg->vol,i,cfg->mediabyte)>=cfg->medianum)
+         if(cfg->vol[i]>=cfg->medianum)
             mcx_error(-6,"medium index exceeds the specified medium types",__FILE__,__LINE__);
      }
+     if(cfg->mediabyte<4)
+         free(inputvol);
 }
 
 void mcx_loadseedfile(Config *cfg){
@@ -971,15 +972,15 @@
     }
     fclose(fp);
 }
-void  mcx_convertrow2col(unsigned char **vol, uint3 *dim){
+void  mcx_convertrow2col(unsigned int **vol, uint3 *dim){
      uint x,y,z;
      unsigned int dimxy,dimyz;
-     unsigned char *newvol=NULL;
+     unsigned int *newvol=NULL;
      
      if(*vol==NULL || dim->x==0 || dim->y==0 || dim->z==0){
      	return;
      }     
-     newvol=(unsigned char*)malloc(sizeof(unsigned char)*dim->x*dim->y*dim->z);
+     newvol=(unsigned int*)malloc(sizeof(unsigned int)*dim->x*dim->y*dim->z);
      dimxy=dim->x*dim->y;
      dimyz=dim->y*dim->z;
      for(x=0;x<dim->x;x++)
@@ -994,7 +995,7 @@
 void  mcx_maskdet(Config *cfg){
      uint d,dx,dy,dz,idx1d,zi,yi,c,count;
      float x,y,z,ix,iy,iz,rx,ry,rz,d2,mind2,d2max;
-     unsigned char *padvol;
+     unsigned int *padvol;
      const float corners[8][3]={{0.f,0.f,0.f},{1.f,0.f,0.f},{0.f,1.f,0.f},{0.f,0.f,1.f},
                                 {1.f,1.f,0.f},{1.f,0.f,1.f},{0.f,1.f,1.f},{1.f,1.f,1.f}};
      
@@ -1005,11 +1006,11 @@
      /*handling boundaries in a volume search is tedious, I first pad vol by a layer of zeros,
        then I don't need to worry about boundaries any more*/
 
-     padvol=(unsigned char*)calloc(dx*dy,dz);
+     padvol=(unsigned int*)calloc(dx*dy*sizeof(unsigned int),dz);
 
      for(zi=1;zi<=cfg->dim.z;zi++)
         for(yi=1;yi<=cfg->dim.y;yi++)
-	        memcpy(padvol+zi*dy*dx+yi*dx+1,cfg->vol+(zi-1)*cfg->dim.y*cfg->dim.x+(yi-1)*cfg->dim.x,cfg->dim.x);
+	        memcpy(padvol+zi*dy*dx+yi*dx+1,cfg->vol+(zi-1)*cfg->dim.y*cfg->dim.x+(yi-1)*cfg->dim.x,cfg->dim.x*sizeof(int));
 
      /**
         The goal here is to find a set of voxels for each 
@@ -1052,7 +1053,7 @@
 		     padvol[idx1d+dy*dx+dx]&&padvol[idx1d+dy*dx-dx]&&padvol[idx1d-dy*dx+dx]&&padvol[idx1d-dy*dx-dx]&&
 		     padvol[idx1d+dy*dx+dx+1]&&padvol[idx1d+dy*dx+dx-1]&&padvol[idx1d+dy*dx-dx+1]&&padvol[idx1d+dy*dx-dx-1]&&
 		     padvol[idx1d-dy*dx+dx+1]&&padvol[idx1d-dy*dx+dx-1]&&padvol[idx1d-dy*dx-dx+1]&&padvol[idx1d-dy*dx-dx-1])){
-		          cfg->vol[((int)iz*cfg->dim.y*cfg->dim.x+(int)iy*cfg->dim.x+(int)ix)]|=(1<<7);/*set the highest bit to 1*/
+		          cfg->vol[((int)iz*cfg->dim.y*cfg->dim.x+(int)iy*cfg->dim.x+(int)ix)] |= ((d+1)<<16);/*set the highest bit to 1*/
                           count++;
 	          }
 	       }
@@ -1078,7 +1079,7 @@
 	 if((fp=fopen(fname,"wb"))==NULL){
 	 	mcx_error(-10,"can not save mask file",__FILE__,__LINE__);
 	 }
-	 if(fwrite(cfg->vol,cfg->dim.x*cfg->dim.y,cfg->dim.z,fp)!=cfg->dim.z){
+	 if(fwrite(cfg->vol,cfg->dim.x*cfg->dim.y*sizeof(int),cfg->dim.z,fp)!=cfg->dim.z){
 	 	mcx_error(-10,"can not save mask file",__FILE__,__LINE__);
 	 }
 	 fclose(fp);
@@ -1363,16 +1364,12 @@
 		     case '-':  /*additional verbose parameters*/
                                 if(strcmp(argv[i]+2,"maxvoidstep")==0)
                                      i=mcx_readarg(argc,argv,i,&(cfg->maxvoidstep),"int");
-<<<<<<< HEAD
                                 else if(strcmp(argv[i]+2,"maxjumpdebug")==0)
-=======
-                                else if(strcmp(argv[i]+2,"mediabyte"))
-                                     i=mcx_readarg(argc,argv,i,&(cfg->mediabyte),"int");
-                                else if(strcmp(argv[i]+2,"maxjumpdebug"))
->>>>>>> 97369993
                                      i=mcx_readarg(argc,argv,i,&(cfg->maxjumpdebug),"int");
                                 else if(strcmp(argv[i]+2,"gscatter")==0)
                                      i=mcx_readarg(argc,argv,i,&(cfg->gscatter),"int");
+                                else if(strcmp(argv[i]+2,"mediabyte")==0)
+                                     i=mcx_readarg(argc,argv,i,&(cfg->mediabyte),"int");
                                 else
                                      MCX_FPRINTF(cfg->flog,"unknown verbose option: --%s\n",argv[i]+2);
 		     	        break;
